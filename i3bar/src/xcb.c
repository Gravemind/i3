/*
 * vim:ts=4:sw=4:expandtab
 *
 * i3bar - an xcb-based status- and ws-bar for i3
 * © 2010 Axel Wagner and contributors (see also: LICENSE)
 *
 * xcb.c: Communicating with X
 *
 */
#include "common.h"

#include <xcb/xcb.h>
#include <xcb/xkb.h>
#include <xcb/xproto.h>
#include <xcb/xcb_aux.h>
#include <xcb/xcb_cursor.h>

#include <stdio.h>
#include <stdlib.h>
#include <unistd.h>
#include <fcntl.h>
#include <string.h>
#include <i3/ipc.h>
#include <ev.h>
#include <errno.h>
#include <limits.h>
#include <err.h>

#include <X11/Xlib.h>
#include <X11/XKBlib.h>
#include <X11/extensions/XKB.h>

#ifdef I3_ASAN_ENABLED
#include <sanitizer/lsan_interface.h>
#endif

#include "libi3.h"

/** This is the equivalent of XC_left_ptr. I’m not sure why xcb doesn’t have a
 * constant for that. */
#define XCB_CURSOR_LEFT_PTR 68

/* We save the atoms in an easy to access array, indexed by an enum */
enum {
#define ATOM_DO(name) name,
#include "xcb_atoms.def"
    NUM_ATOMS
};

xcb_intern_atom_cookie_t atom_cookies[NUM_ATOMS];
xcb_atom_t atoms[NUM_ATOMS];

/* Variables, that are the same for all functions at all times */
xcb_connection_t *xcb_connection;
int screen;
xcb_screen_t *root_screen;
xcb_window_t xcb_root;
static xcb_cursor_t cursor;

/* selection window for tray support */
static xcb_window_t selwin = XCB_NONE;
static xcb_intern_atom_reply_t *tray_reply = NULL;

/* This is needed for integration with libi3 */
xcb_connection_t *conn;

/* The font we'll use */
static i3Font font;

/* Icon size (based on font size) */
int icon_size;

xcb_visualtype_t *visual_type;
uint8_t depth;
xcb_colormap_t colormap;

/* Overall height of the bar (based on font size) */
int bar_height;

/* These are only relevant for XKB, which we only need for grabbing modifiers */
int xkb_base;
int mod_pressed = 0;

/* Event watchers, to interact with the user */
ev_prepare *xcb_prep;
ev_io *xcb_io;
ev_io *xkb_io;

/* The name of current binding mode */
static mode binding;

/* Indicates whether a new binding mode was recently activated */
bool activated_mode = false;

/* The parsed colors */
struct xcb_colors_t {
    color_t bar_fg;
    color_t bar_bg;
    color_t sep_fg;
    color_t focus_bar_fg;
    color_t focus_bar_bg;
    color_t focus_sep_fg;
    color_t active_ws_fg;
    color_t active_ws_bg;
    color_t active_ws_border;
    color_t inactive_ws_fg;
    color_t inactive_ws_bg;
    color_t inactive_ws_border;
    color_t urgent_ws_bg;
    color_t urgent_ws_fg;
    color_t urgent_ws_border;
    color_t focus_ws_bg;
    color_t focus_ws_fg;
    color_t focus_ws_border;
    color_t binding_mode_bg;
    color_t binding_mode_fg;
    color_t binding_mode_border;
};
struct xcb_colors_t colors;

/* Horizontal offset between a workspace label and button borders */
static const int ws_hoff_px = 4;

/* Vertical offset between a workspace label and button borders */
static const int ws_voff_px = 3;

/* Offset between two workspace buttons */
static const int ws_spacing_px = 1;

/* Offset between the statusline and 1) workspace buttons on the left
 *                                   2) the tray or screen edge on the right */
static const int sb_hoff_px = 4;

/* Additional offset between the tray and the statusline, if the tray is not empty */
static const int tray_loff_px = 2;

/* Vertical offset between the bar and a separator */
static const int sep_voff_px = 4;

int _xcb_request_failed(xcb_void_cookie_t cookie, char *err_msg, int line) {
    xcb_generic_error_t *err;
    if ((err = xcb_request_check(xcb_connection, cookie)) != NULL) {
        fprintf(stderr, "[%s:%d] ERROR: %s. X Error Code: %d\n", __FILE__, line, err_msg, err->error_code);
        return err->error_code;
    }
    return 0;
}

uint32_t get_sep_offset(struct status_block *block) {
    if (!block->no_separator && block->sep_block_width > 0)
        return block->sep_block_width / 2 + block->sep_block_width % 2;
    return 0;
}

int get_tray_width(struct tc_head *trayclients) {
    trayclient *trayclient;
    int tray_width = 0;
    TAILQ_FOREACH_REVERSE(trayclient, trayclients, tc_head, tailq) {
        if (!trayclient->mapped)
            continue;
        tray_width += icon_size + logical_px(config.tray_padding);
    }
    if (tray_width > 0)
        tray_width += logical_px(tray_loff_px);
    return tray_width;
}

/*
 * Draws a separator for the given block if necessary.
 *
 */
static void draw_separator(i3_output *output, uint32_t x, struct status_block *block, bool use_focus_colors) {
    color_t sep_fg = (use_focus_colors ? colors.focus_sep_fg : colors.sep_fg);
    color_t bar_bg = (use_focus_colors ? colors.focus_bar_bg : colors.bar_bg);

    uint32_t sep_offset = get_sep_offset(block);
    if (TAILQ_NEXT(block, blocks) == NULL || sep_offset == 0)
        return;

    uint32_t center_x = x - sep_offset;
    if (config.separator_symbol == NULL) {
        /* Draw a classic one pixel, vertical separator. */
        draw_util_rectangle(&output->statusline_buffer, sep_fg,
                            center_x,
                            logical_px(sep_voff_px),
                            logical_px(1),
                            bar_height - 2 * logical_px(sep_voff_px));
    } else {
        /* Draw a custom separator. */
        uint32_t separator_x = MAX(x - block->sep_block_width, center_x - separator_symbol_width / 2);
        draw_util_text(config.separator_symbol, &output->statusline_buffer, sep_fg, bar_bg,
                       separator_x, logical_px(ws_voff_px), x - separator_x);
    }
}

uint32_t predict_statusline_length(bool use_short_text) {
    uint32_t width = 0;
    struct status_block *block;

    TAILQ_FOREACH(block, &statusline_head, blocks) {
        i3String *text = block->full_text;
        struct status_block_render_desc *render = &block->full_render;
        if (use_short_text && block->short_text != NULL) {
            text = block->short_text;
            render = &block->short_render;
        }

        if (i3string_get_num_bytes(text) == 0)
            continue;

        render->width = predict_text_width(text);
        if (block->border)
            render->width += logical_px(2);

        /* Compute offset and append for text aligment in min_width. */
        if (block->min_width <= render->width) {
            render->x_offset = 0;
            render->x_append = 0;
        } else {
            uint32_t padding_width = block->min_width - render->width;
            switch (block->align) {
                case ALIGN_LEFT:
                    render->x_append = padding_width;
                    break;
                case ALIGN_RIGHT:
                    render->x_offset = padding_width;
                    break;
                case ALIGN_CENTER:
                    render->x_offset = padding_width / 2;
                    render->x_append = padding_width / 2 + padding_width % 2;
                    break;
            }
        }

        width += render->width + render->x_offset + render->x_append;

        /* If this is not the last block, add some pixels for a separator. */
        if (TAILQ_NEXT(block, blocks) != NULL)
            width += block->sep_block_width;
    }

    return width;
}

/*
 * Redraws the statusline to the output's statusline_buffer
 */
void draw_statusline(i3_output *output, uint32_t clip_left, bool use_focus_colors, bool use_short_text) {
    struct status_block *block;

    color_t bar_color = (use_focus_colors ? colors.focus_bar_bg : colors.bar_bg);
    draw_util_clear_surface(&output->statusline_buffer, bar_color);

    /* Use unsigned integer wraparound to clip off the left side.
     * For example, if clip_left is 75, then x will start at the very large
     * number INT_MAX-75, which is way outside the surface dimensions. Drawing
     * to that x position is a no-op which XCB and Cairo safely ignore. Once x moves
     * up by 75 and goes past INT_MAX, it will wrap around again to 0, and we start
     * actually rendering content to the surface. */
    uint32_t x = 0 - clip_left;

    /* Draw the text of each block */
    TAILQ_FOREACH(block, &statusline_head, blocks) {
        i3String *text = block->full_text;
        struct status_block_render_desc *render = &block->full_render;
        if (use_short_text && block->short_text != NULL) {
            text = block->short_text;
            render = &block->short_render;
        }

        if (i3string_get_num_bytes(text) == 0)
            continue;

        color_t fg_color;
        if (block->urgent) {
            fg_color = colors.urgent_ws_fg;
        } else if (block->color) {
            fg_color = draw_util_hex_to_color(block->color);
        } else if (use_focus_colors) {
            fg_color = colors.focus_bar_fg;
        } else {
            fg_color = colors.bar_fg;
        }

        color_t bg_color = bar_color;

        int border_width = (block->border) ? logical_px(1) : 0;
        int full_render_width = render->width + render->x_offset + render->x_append;
        if (block->border || block->background || block->urgent) {
            /* Let's determine the colors first. */
            color_t border_color = bar_color;
            if (block->urgent) {
                border_color = colors.urgent_ws_border;
                bg_color = colors.urgent_ws_bg;
            } else {
                if (block->border)
                    border_color = draw_util_hex_to_color(block->border);
                if (block->background)
                    bg_color = draw_util_hex_to_color(block->background);
            }

            /* Draw the border. */
            draw_util_rectangle(&output->statusline_buffer, border_color,
                                x, logical_px(1),
                                full_render_width,
                                bar_height - logical_px(2));

            /* Draw the background. */
            draw_util_rectangle(&output->statusline_buffer, bg_color,
                                x + border_width,
                                logical_px(1) + border_width,
                                full_render_width - 2 * border_width,
                                bar_height - 2 * border_width - logical_px(2));
        }

        draw_util_text(text, &output->statusline_buffer, fg_color, bg_color,
                       x + render->x_offset + border_width, logical_px(ws_voff_px),
                       render->width - 2 * border_width);
        x += full_render_width;

        /* If this is not the last block, draw a separator. */
        if (TAILQ_NEXT(block, blocks) != NULL) {
            x += block->sep_block_width;
            draw_separator(output, x, block, use_focus_colors);
        }
    }
}

/*
 * Hides all bars (unmaps them)
 *
 */
void hide_bars(void) {
    if ((config.hide_on_modifier == M_DOCK) || (config.hidden_state == S_SHOW && config.hide_on_modifier == M_HIDE)) {
        return;
    }

    i3_output *walk;
    SLIST_FOREACH(walk, outputs, slist) {
        if (!walk->active) {
            continue;
        }
        xcb_unmap_window(xcb_connection, walk->bar.id);
    }
    stop_child();
}

/*
 * Unhides all bars (maps them)
 *
 */
void unhide_bars(void) {
    if (config.hide_on_modifier != M_HIDE) {
        return;
    }

    i3_output *walk;
    xcb_void_cookie_t cookie;
    uint32_t mask;
    uint32_t values[5];

    cont_child();

    SLIST_FOREACH(walk, outputs, slist) {
        if (walk->bar.id == XCB_NONE) {
            continue;
        }
        mask = XCB_CONFIG_WINDOW_X |
               XCB_CONFIG_WINDOW_Y |
               XCB_CONFIG_WINDOW_WIDTH |
               XCB_CONFIG_WINDOW_HEIGHT |
               XCB_CONFIG_WINDOW_STACK_MODE;
        values[0] = walk->rect.x;
        if (config.position == POS_TOP)
            values[1] = walk->rect.y;
        else
            values[1] = walk->rect.y + walk->rect.h - bar_height;
        values[2] = walk->rect.w;
        values[3] = bar_height;
        values[4] = XCB_STACK_MODE_ABOVE;
        DLOG("Reconfiguring window for output %s to %d,%d\n", walk->name, values[0], values[1]);
        cookie = xcb_configure_window_checked(xcb_connection,
                                              walk->bar.id,
                                              mask,
                                              values);

        if (xcb_request_failed(cookie, "Could not reconfigure window")) {
            exit(EXIT_FAILURE);
        }
        xcb_map_window(xcb_connection, walk->bar.id);
    }
}

/*
 * Parse the colors into a format that we can use
 *
 */
void init_colors(const struct xcb_color_strings_t *new_colors) {
#define PARSE_COLOR(name, def)                                                           \
    do {                                                                                 \
        colors.name = draw_util_hex_to_color(new_colors->name ? new_colors->name : def); \
    } while (0)
    PARSE_COLOR(bar_fg, "#FFFFFF");
    PARSE_COLOR(bar_bg, "#000000");
    PARSE_COLOR(sep_fg, "#666666");
    PARSE_COLOR(active_ws_fg, "#FFFFFF");
    PARSE_COLOR(active_ws_bg, "#333333");
    PARSE_COLOR(active_ws_border, "#333333");
    PARSE_COLOR(inactive_ws_fg, "#888888");
    PARSE_COLOR(inactive_ws_bg, "#222222");
    PARSE_COLOR(inactive_ws_border, "#333333");
    PARSE_COLOR(urgent_ws_fg, "#FFFFFF");
    PARSE_COLOR(urgent_ws_bg, "#900000");
    PARSE_COLOR(urgent_ws_border, "#2f343a");
    PARSE_COLOR(focus_ws_fg, "#FFFFFF");
    PARSE_COLOR(focus_ws_bg, "#285577");
    PARSE_COLOR(focus_ws_border, "#4c7899");
#undef PARSE_COLOR

#define PARSE_COLOR_FALLBACK(name, fallback)                                                         \
    do {                                                                                             \
        colors.name = new_colors->name ? draw_util_hex_to_color(new_colors->name) : colors.fallback; \
    } while (0)

    /* For the binding mode indicator colors, we don't hardcode a default.
     * Instead, we fall back to urgent_ws_* colors. */
    PARSE_COLOR_FALLBACK(binding_mode_fg, urgent_ws_fg);
    PARSE_COLOR_FALLBACK(binding_mode_bg, urgent_ws_bg);
    PARSE_COLOR_FALLBACK(binding_mode_border, urgent_ws_border);

    /* Similarly, for unspecified focused bar colors, we fall back to the
     * regular bar colors. */
    PARSE_COLOR_FALLBACK(focus_bar_fg, bar_fg);
    PARSE_COLOR_FALLBACK(focus_bar_bg, bar_bg);
    PARSE_COLOR_FALLBACK(focus_sep_fg, sep_fg);
#undef PARSE_COLOR_FALLBACK

    init_tray_colors();
    xcb_flush(xcb_connection);
}

static bool execute_custom_command(xcb_keycode_t input_code, bool event_is_release) {
    binding_t *binding;
    TAILQ_FOREACH(binding, &(config.bindings), bindings) {
        if ((binding->input_code != input_code) || (binding->release != event_is_release))
            continue;

        i3_send_msg(I3_IPC_MESSAGE_TYPE_RUN_COMMAND, binding->command);
        return true;
    }
    return false;
}

/*
 * Handle a button press event (i.e. a mouse click on one of our bars).
 * We determine, whether the click occurred on a workspace button or if the scroll-
 * wheel was used and change the workspace appropriately
 *
 */
void handle_button(xcb_button_press_event_t *event) {
    /* Determine, which bar was clicked */
    i3_output *walk;
    xcb_window_t bar = event->event;
    SLIST_FOREACH(walk, outputs, slist) {
        if (walk->bar.id == bar) {
            break;
        }
    }

    if (walk == NULL) {
        DLOG("Unknown bar clicked!\n");
        return;
    }

    DLOG("Got button %d\n", event->detail);

    /* During button release events, only check for custom commands. */
    const bool event_is_release = (event->response_type & ~0x80) == XCB_BUTTON_RELEASE;
    if (event_is_release) {
        execute_custom_command(event->detail, event_is_release);
        return;
    }

    int32_t x = event->event_x >= 0 ? event->event_x : 0;
    int workspace_width = 0;
    i3_ws *cur_ws = NULL, *clicked_ws = NULL, *ws_walk;

    TAILQ_FOREACH(ws_walk, walk->workspaces, tailq) {
        int w = 2 * logical_px(ws_hoff_px) + 2 * logical_px(1) + ws_walk->name_width;
        if (x >= workspace_width && x <= workspace_width + w)
            clicked_ws = ws_walk;
        if (ws_walk->visible)
            cur_ws = ws_walk;
        workspace_width += w;
        if (TAILQ_NEXT(ws_walk, tailq) != NULL)
            workspace_width += logical_px(ws_spacing_px);
    }

    if (x > workspace_width && child_want_click_events()) {
        /* If the child asked for click events,
         * check if a status block has been clicked. */
        int tray_width = get_tray_width(walk->trayclients);
        int block_x = 0, last_block_x;
        int offset = walk->rect.w - walk->statusline_width - tray_width - logical_px(sb_hoff_px);
        int32_t statusline_x = x - offset;

        if (statusline_x >= 0 && statusline_x < walk->statusline_width) {
            struct status_block *block;
            int sep_offset_remainder = 0;

            TAILQ_FOREACH(block, &statusline_head, blocks) {
                i3String *text = block->full_text;
                struct status_block_render_desc *render = &block->full_render;
                if (walk->statusline_short_text && block->short_text != NULL) {
                    text = block->short_text;
                    render = &block->short_render;
                }

                if (i3string_get_num_bytes(text) == 0)
                    continue;

                last_block_x = block_x;
                block_x += render->width + render->x_offset + render->x_append + get_sep_offset(block) + sep_offset_remainder;

                if (statusline_x <= block_x && statusline_x >= last_block_x) {
                    send_block_clicked(event->detail, block->name, block->instance,
                                       event->root_x, event->root_y, statusline_x - last_block_x, event->event_y, block_x - last_block_x, bar_height);
                    return;
                }

                sep_offset_remainder = block->sep_block_width - get_sep_offset(block);
            }
        }
    }

    /* If a custom command was specified for this mouse button, it overrides
     * the default behavior. */
<<<<<<< HEAD
    binding_t *binding;
    TAILQ_FOREACH(binding, &(config.bindings), bindings) {
        if (binding->input_code != event->detail)
            continue;

        i3_send_msg(I3_IPC_MESSAGE_TYPE_RUN_COMMAND, binding->command);
=======
    if (execute_custom_command(event->detail, event_is_release)) {
>>>>>>> b9652950
        return;
    }

    if (cur_ws == NULL) {
        DLOG("No workspace active?\n");
        return;
    }
    switch (event->detail) {
        case XCB_BUTTON_SCROLL_UP:
        case XCB_BUTTON_SCROLL_LEFT:
            /* Mouse wheel up. We select the previous ws, if any.
             * If there is no more workspace, don’t even send the workspace
             * command, otherwise (with workspace auto_back_and_forth) we’d end
             * up on the wrong workspace. */
            if (cur_ws == TAILQ_FIRST(walk->workspaces))
                return;

            cur_ws = TAILQ_PREV(cur_ws, ws_head, tailq);
            break;
        case XCB_BUTTON_SCROLL_DOWN:
        case XCB_BUTTON_SCROLL_RIGHT:
            /* Mouse wheel down. We select the next ws, if any.
             * If there is no more workspace, don’t even send the workspace
             * command, otherwise (with workspace auto_back_and_forth) we’d end
             * up on the wrong workspace. */
            if (cur_ws == TAILQ_LAST(walk->workspaces, ws_head))
                return;

            cur_ws = TAILQ_NEXT(cur_ws, tailq);
            break;
        case 1:
            cur_ws = clicked_ws;

            /* if no workspace was clicked, focus our currently visible
             * workspace if it is not already focused */
            if (cur_ws == NULL) {
                TAILQ_FOREACH(cur_ws, walk->workspaces, tailq) {
                    if (cur_ws->visible && !cur_ws->focused)
                        break;
                }
            }

            /* if there is nothing to focus, we are done */
            if (cur_ws == NULL)
                return;

            break;
        default:
            return;
    }

    /* To properly handle workspace names with double quotes in them, we need
     * to escape the double quotes. Unfortunately, that’s rather ugly in C: We
     * first count the number of double quotes, then we allocate a large enough
     * buffer, then we copy character by character. */
    int num_quotes = 0;
    size_t namelen = 0;
    const char *utf8_name = cur_ws->canonical_name;
    for (const char *walk = utf8_name; *walk != '\0'; walk++) {
        if (*walk == '"' || *walk == '\\')
            num_quotes++;
        /* While we’re looping through the name anyway, we can save one
         * strlen(). */
        namelen++;
    }

    const size_t len = namelen + strlen("workspace \"\"") + 1;
    char *buffer = scalloc(len + num_quotes, 1);
    strncpy(buffer, "workspace \"", strlen("workspace \""));
    size_t inpos, outpos;
    for (inpos = 0, outpos = strlen("workspace \"");
         inpos < namelen;
         inpos++, outpos++) {
        if (utf8_name[inpos] == '"' || utf8_name[inpos] == '\\') {
            buffer[outpos] = '\\';
            outpos++;
        }
        buffer[outpos] = utf8_name[inpos];
    }
    buffer[outpos] = '"';
    i3_send_msg(I3_IPC_MESSAGE_TYPE_RUN_COMMAND, buffer);
    free(buffer);
}

/*
 * Handle visibility notifications: when none of the bars are visible, e.g.
 * if windows are in fullscreen on each output, suspend the child process.
 *
 */
static void handle_visibility_notify(xcb_visibility_notify_event_t *event) {
    bool visible = (event->state != XCB_VISIBILITY_FULLY_OBSCURED);
    int num_visible = 0;
    i3_output *output;

    SLIST_FOREACH(output, outputs, slist) {
        if (!output->active) {
            continue;
        }
        if (output->bar.id == event->window) {
            if (output->visible == visible) {
                return;
            }
            output->visible = visible;
        }
        num_visible += output->visible;
    }

    if (num_visible == 0) {
        stop_child();
    } else if (num_visible == visible) {
        /* Wake the child only when transitioning from 0 to 1 visible bar.
         * We cannot transition from 0 to 2 or more visible bars at once since
         * visibility events are delivered to each window separately */
        cont_child();
    }
}

/*
 * Adjusts the size of the tray window and alignment of the tray clients by
 * configuring their respective x coordinates. To be called when mapping or
 * unmapping a tray client window.
 *
 */
static void configure_trayclients(void) {
    trayclient *trayclient;
    i3_output *output;
    SLIST_FOREACH(output, outputs, slist) {
        if (!output->active)
            continue;

        int clients = 0;
        TAILQ_FOREACH_REVERSE(trayclient, output->trayclients, tc_head, tailq) {
            if (!trayclient->mapped)
                continue;
            clients++;

            DLOG("Configuring tray window %08x to x=%d\n",
                 trayclient->win, output->rect.w - (clients * (icon_size + logical_px(config.tray_padding))));
            uint32_t x = output->rect.w - (clients * (icon_size + logical_px(config.tray_padding)));
            xcb_configure_window(xcb_connection,
                                 trayclient->win,
                                 XCB_CONFIG_WINDOW_X,
                                 &x);
        }
    }
}

/*
 * Handles ClientMessages (messages sent from another client directly to us).
 *
 * At the moment, only the tray window will receive client messages. All
 * supported client messages currently are _NET_SYSTEM_TRAY_OPCODE.
 *
 */
static void handle_client_message(xcb_client_message_event_t *event) {
    if (event->type == atoms[I3_SYNC]) {
        xcb_window_t window = event->data.data32[0];
        uint32_t rnd = event->data.data32[1];
        DLOG("[i3 sync protocol] Forwarding random value %d, X11 window 0x%08x to i3\n", rnd, window);

        void *reply = scalloc(32, 1);
        xcb_client_message_event_t *ev = reply;

        ev->response_type = XCB_CLIENT_MESSAGE;
        ev->window = window;
        ev->type = atoms[I3_SYNC];
        ev->format = 32;
        ev->data.data32[0] = window;
        ev->data.data32[1] = rnd;

        xcb_send_event(conn, false, xcb_root, XCB_EVENT_MASK_SUBSTRUCTURE_REDIRECT, (char *)ev);
        xcb_flush(conn);
        free(reply);
    } else if (event->type == atoms[_NET_SYSTEM_TRAY_OPCODE] &&
               event->format == 32) {
        DLOG("_NET_SYSTEM_TRAY_OPCODE received\n");
        /* event->data.data32[0] is the timestamp */
        uint32_t op = event->data.data32[1];
        uint32_t mask;
        uint32_t values[2];
        if (op == SYSTEM_TRAY_REQUEST_DOCK) {
            xcb_window_t client = event->data.data32[2];

            mask = XCB_CW_EVENT_MASK;

            /* Needed to get the most recent value of XEMBED_MAPPED. */
            values[0] = XCB_EVENT_MASK_PROPERTY_CHANGE;
            /* Needed for UnmapNotify events. */
            values[0] |= XCB_EVENT_MASK_STRUCTURE_NOTIFY;
            /* Needed because some tray applications (e.g., VLC) use
             * override_redirect which causes no ConfigureRequest to be sent. */
            values[0] |= XCB_EVENT_MASK_RESIZE_REDIRECT;

            xcb_change_window_attributes(xcb_connection, client, mask, values);

            /* Request the _XEMBED_INFO property. The XEMBED specification
             * (which is referred by the tray specification) says this *has* to
             * be set, but VLC does not set it… */
            bool map_it = true;
            int xe_version = 1;
            xcb_get_property_cookie_t xembedc;
            xcb_generic_error_t *error;
            xembedc = xcb_get_property(xcb_connection,
                                       0,
                                       client,
                                       atoms[_XEMBED_INFO],
                                       XCB_GET_PROPERTY_TYPE_ANY,
                                       0,
                                       2 * 32);

            xcb_get_property_reply_t *xembedr = xcb_get_property_reply(xcb_connection,
                                                                       xembedc,
                                                                       &error);
            if (error != NULL) {
                ELOG("Error getting _XEMBED_INFO property: error_code %d\n",
                     error->error_code);
                free(error);
                return;
            }
            if (xembedr != NULL && xembedr->length != 0) {
                DLOG("xembed format = %d, len = %d\n", xembedr->format, xembedr->length);
                uint32_t *xembed = xcb_get_property_value(xembedr);
                DLOG("xembed version = %d\n", xembed[0]);
                DLOG("xembed flags = %d\n", xembed[1]);
                map_it = ((xembed[1] & XEMBED_MAPPED) == XEMBED_MAPPED);
                xe_version = xembed[0];
                if (xe_version > 1)
                    xe_version = 1;
                free(xembedr);
            } else {
                ELOG("Window %08x violates the XEMBED protocol, _XEMBED_INFO not set\n", client);
            }

            DLOG("X window %08x requested docking\n", client);
            i3_output *output = NULL;
            i3_output *walk = NULL;
            tray_output_t *tray_output = NULL;
            /* We need to iterate through the tray_output assignments first in
             * order to prioritize them. Otherwise, if this bar manages two
             * outputs and both are assigned as tray_output as well, the first
             * output in our list would receive the tray rather than the first
             * one defined via tray_output. */
            TAILQ_FOREACH(tray_output, &(config.tray_outputs), tray_outputs) {
                SLIST_FOREACH(walk, outputs, slist) {
                    if (!walk->active)
                        continue;

                    if (strcasecmp(walk->name, tray_output->output) == 0) {
                        DLOG("Found tray_output assignment for output %s.\n", walk->name);
                        output = walk;
                        break;
                    }

                    if (walk->primary && strcasecmp("primary", tray_output->output) == 0) {
                        DLOG("Found tray_output assignment on primary output %s.\n", walk->name);
                        output = walk;
                        break;
                    }
                }

                /* If we found an output, we're done. */
                if (output != NULL)
                    break;
            }

            /* If no tray_output has been specified, we fall back to the first
             * available output. */
            if (output == NULL && TAILQ_EMPTY(&(config.tray_outputs))) {
                SLIST_FOREACH(walk, outputs, slist) {
                    if (!walk->active)
                        continue;
                    DLOG("Falling back to output %s because no primary output is configured\n", walk->name);
                    output = walk;
                    break;
                }
            }

            if (output == NULL) {
                ELOG("No output found\n");
                return;
            }

            xcb_void_cookie_t rcookie = xcb_reparent_window(xcb_connection,
                                                            client,
                                                            output->bar.id,
                                                            output->rect.w - icon_size - logical_px(config.tray_padding),
                                                            logical_px(config.tray_padding));
            if (xcb_request_failed(rcookie, "Could not reparent window. Maybe it is using an incorrect depth/visual?"))
                return;

            /* We reconfigure the window to use a reasonable size. The systray
             * specification explicitly says:
             *   Tray icons may be assigned any size by the system tray, and
             *   should do their best to cope with any size effectively
             */
            mask = XCB_CONFIG_WINDOW_WIDTH | XCB_CONFIG_WINDOW_HEIGHT;
            values[0] = icon_size;
            values[1] = icon_size;
            xcb_configure_window(xcb_connection,
                                 client,
                                 mask,
                                 values);

            /* send the XEMBED_EMBEDDED_NOTIFY message */
            void *event = scalloc(32, 1);
            xcb_client_message_event_t *ev = event;
            ev->response_type = XCB_CLIENT_MESSAGE;
            ev->window = client;
            ev->type = atoms[_XEMBED];
            ev->format = 32;
            ev->data.data32[0] = XCB_CURRENT_TIME;
            ev->data.data32[1] = XEMBED_EMBEDDED_NOTIFY;
            ev->data.data32[2] = output->bar.id;
            ev->data.data32[3] = xe_version;
            xcb_send_event(xcb_connection,
                           0,
                           client,
                           XCB_EVENT_MASK_NO_EVENT,
                           (char *)ev);
            free(event);

            /* Put the client inside the save set. Upon termination (whether
             * killed or normal exit does not matter) of i3bar, these clients
             * will be correctly reparented to their most closest living
             * ancestor. Without this, tray icons might die when i3bar
             * exits/crashes. */
            xcb_change_save_set(xcb_connection, XCB_SET_MODE_INSERT, client);

            trayclient *tc = smalloc(sizeof(trayclient));
            tc->win = client;
            tc->xe_version = xe_version;
            tc->mapped = false;
            TAILQ_INSERT_TAIL(output->trayclients, tc, tailq);

            if (map_it) {
                DLOG("Mapping dock client\n");
                xcb_map_window(xcb_connection, client);
            } else {
                DLOG("Not mapping dock client yet\n");
            }
            /* Trigger an update to copy the statusline text to the appropriate
             * position */
            configure_trayclients();
            draw_bars(false);
        }
    }
}

/*
 * Handles DestroyNotify events by removing the tray client from the data
 * structure. According to the XEmbed protocol, this is one way for a tray
 * client to finish the protocol. After this event is received, there is no
 * further interaction with the tray client.
 *
 * See: https://standards.freedesktop.org/xembed-spec/xembed-spec-latest.html
 *
 */
static void handle_destroy_notify(xcb_destroy_notify_event_t *event) {
    DLOG("DestroyNotify for window = %08x, event = %08x\n", event->window, event->event);

    i3_output *walk;
    SLIST_FOREACH(walk, outputs, slist) {
        if (!walk->active)
            continue;
        DLOG("checking output %s\n", walk->name);
        trayclient *trayclient;
        TAILQ_FOREACH(trayclient, walk->trayclients, tailq) {
            if (trayclient->win != event->window) {
                continue;
            }

            DLOG("Removing tray client with window ID %08x\n", event->window);
            TAILQ_REMOVE(walk->trayclients, trayclient, tailq);
            FREE(trayclient);

            /* Trigger an update, we now have more space for the statusline */
            configure_trayclients();
            draw_bars(false);
            return;
        }
    }
}

/*
 * Handles MapNotify events. These events happen when a tray client shows its
 * window. We respond by realigning the tray clients.
 *
 */
static void handle_map_notify(xcb_map_notify_event_t *event) {
    DLOG("MapNotify for window = %08x, event = %08x\n", event->window, event->event);

    i3_output *walk;
    SLIST_FOREACH(walk, outputs, slist) {
        if (!walk->active)
            continue;
        DLOG("checking output %s\n", walk->name);
        trayclient *trayclient;
        TAILQ_FOREACH(trayclient, walk->trayclients, tailq) {
            if (trayclient->win != event->window)
                continue;

            DLOG("Tray client mapped (window ID %08x). Adjusting tray.\n", event->window);
            trayclient->mapped = true;

            /* Trigger an update, we now have more space for the statusline */
            configure_trayclients();
            draw_bars(false);
            return;
        }
    }
}
/*
 * Handles UnmapNotify events. These events happen when a tray client hides its
 * window. We respond by realigning the tray clients.
 *
 */
static void handle_unmap_notify(xcb_unmap_notify_event_t *event) {
    DLOG("UnmapNotify for window = %08x, event = %08x\n", event->window, event->event);

    i3_output *walk;
    SLIST_FOREACH(walk, outputs, slist) {
        if (!walk->active)
            continue;
        DLOG("checking output %s\n", walk->name);
        trayclient *trayclient;
        TAILQ_FOREACH(trayclient, walk->trayclients, tailq) {
            if (trayclient->win != event->window)
                continue;

            DLOG("Tray client unmapped (window ID %08x). Adjusting tray.\n", event->window);
            trayclient->mapped = false;

            /* Trigger an update, we now have more space for the statusline */
            configure_trayclients();
            draw_bars(false);
            return;
        }
    }
}

/*
 * Handle PropertyNotify messages. Currently only the _XEMBED_INFO property is
 * handled, which tells us whether a dock client should be mapped or unmapped.
 *
 */
static void handle_property_notify(xcb_property_notify_event_t *event) {
    DLOG("PropertyNotify\n");
    if (event->atom == atoms[_XEMBED_INFO] &&
        event->state == XCB_PROPERTY_NEW_VALUE) {
        DLOG("xembed_info updated\n");
        trayclient *trayclient = NULL, *walk;
        i3_output *o_walk;
        SLIST_FOREACH(o_walk, outputs, slist) {
            if (!o_walk->active)
                continue;

            TAILQ_FOREACH(walk, o_walk->trayclients, tailq) {
                if (walk->win != event->window)
                    continue;
                trayclient = walk;
                break;
            }

            if (trayclient)
                break;
        }
        if (!trayclient) {
            ELOG("PropertyNotify received for unknown window %08x\n",
                 event->window);
            return;
        }
        xcb_get_property_cookie_t xembedc;
        xembedc = xcb_get_property_unchecked(xcb_connection,
                                             0,
                                             trayclient->win,
                                             atoms[_XEMBED_INFO],
                                             XCB_GET_PROPERTY_TYPE_ANY,
                                             0,
                                             2 * 32);

        xcb_get_property_reply_t *xembedr = xcb_get_property_reply(xcb_connection,
                                                                   xembedc,
                                                                   NULL);
        if (xembedr == NULL || xembedr->length == 0) {
            DLOG("xembed_info unset\n");
            return;
        }

        DLOG("xembed format = %d, len = %d\n", xembedr->format, xembedr->length);
        uint32_t *xembed = xcb_get_property_value(xembedr);
        DLOG("xembed version = %d\n", xembed[0]);
        DLOG("xembed flags = %d\n", xembed[1]);
        bool map_it = ((xembed[1] & XEMBED_MAPPED) == XEMBED_MAPPED);
        DLOG("map state now %d\n", map_it);
        if (trayclient->mapped && !map_it) {
            /* need to unmap the window */
            xcb_unmap_window(xcb_connection, trayclient->win);
        } else if (!trayclient->mapped && map_it) {
            /* need to map the window */
            xcb_map_window(xcb_connection, trayclient->win);
        }
        free(xembedr);
    }
}

/*
 * If a tray client attempts to change its size we deny the request and respond
 * by telling it its actual size.
 *
 */
static void handle_configuration_change(xcb_window_t window) {
    trayclient *trayclient;
    i3_output *output;
    SLIST_FOREACH(output, outputs, slist) {
        if (!output->active)
            continue;

        int clients = 0;
        TAILQ_FOREACH_REVERSE(trayclient, output->trayclients, tc_head, tailq) {
            if (!trayclient->mapped)
                continue;
            clients++;

            if (trayclient->win != window)
                continue;

            xcb_rectangle_t rect;
            rect.x = output->rect.w - (clients * (icon_size + logical_px(config.tray_padding)));
            rect.y = logical_px(config.tray_padding);
            rect.width = icon_size;
            rect.height = icon_size;

            DLOG("This is a tray window. x = %d\n", rect.x);
            fake_configure_notify(xcb_connection, rect, window, 0);
            return;
        }
    }

    DLOG("WARNING: Could not find corresponding tray window.\n");
}

static void handle_configure_request(xcb_configure_request_event_t *event) {
    DLOG("ConfigureRequest for window = %08x\n", event->window);
    handle_configuration_change(event->window);
}

static void handle_resize_request(xcb_resize_request_event_t *event) {
    DLOG("ResizeRequest for window = %08x\n", event->window);
    handle_configuration_change(event->window);
}

/*
 * This function is called immediately before the main loop locks. We check for
 * events from X11, handle them, then flush our outgoing queue.
 *
 */
void xcb_prep_cb(struct ev_loop *loop, ev_prepare *watcher, int revents) {
    xcb_generic_event_t *event;

    if (xcb_connection_has_error(xcb_connection)) {
        ELOG("X11 connection was closed unexpectedly - maybe your X server terminated / crashed?\n");
#ifdef I3_ASAN_ENABLED
        __lsan_do_leak_check();
#endif
        exit(1);
    }

    while ((event = xcb_poll_for_event(xcb_connection)) != NULL) {
        if (event->response_type == 0) {
            xcb_generic_error_t *error = (xcb_generic_error_t *)event;
            DLOG("Received X11 error, sequence 0x%x, error_code = %d\n", error->sequence, error->error_code);
            free(event);
            continue;
        }

        int type = (event->response_type & ~0x80);

        if (type == xkb_base && xkb_base > -1) {
            DLOG("received an xkb event\n");

            xcb_xkb_state_notify_event_t *state = (xcb_xkb_state_notify_event_t *)event;
            if (state->xkbType == XCB_XKB_STATE_NOTIFY && config.modifier != XCB_NONE) {
                int modstate = state->mods & config.modifier;

#define DLOGMOD(modmask, status)                        \
    do {                                                \
        switch (modmask) {                              \
            case ShiftMask:                             \
                DLOG("ShiftMask got " #status "!\n");   \
                break;                                  \
            case ControlMask:                           \
                DLOG("ControlMask got " #status "!\n"); \
                break;                                  \
            case Mod1Mask:                              \
                DLOG("Mod1Mask got " #status "!\n");    \
                break;                                  \
            case Mod2Mask:                              \
                DLOG("Mod2Mask got " #status "!\n");    \
                break;                                  \
            case Mod3Mask:                              \
                DLOG("Mod3Mask got " #status "!\n");    \
                break;                                  \
            case Mod4Mask:                              \
                DLOG("Mod4Mask got " #status "!\n");    \
                break;                                  \
            case Mod5Mask:                              \
                DLOG("Mod5Mask got " #status "!\n");    \
                break;                                  \
        }                                               \
    } while (0)

                if (modstate != mod_pressed) {
                    if (modstate == 0) {
                        DLOGMOD(config.modifier, released);
                        if (!activated_mode)
                            hide_bars();
                    } else {
                        DLOGMOD(config.modifier, pressed);
                        activated_mode = false;
                        unhide_bars();
                    }
                    mod_pressed = modstate;
                }
#undef DLOGMOD
            }

            free(event);
            continue;
        }

        switch (type) {
            case XCB_VISIBILITY_NOTIFY:
                /* Visibility change: a bar is [un]obscured by other window */
                handle_visibility_notify((xcb_visibility_notify_event_t *)event);
                break;
            case XCB_EXPOSE:
                if (((xcb_expose_event_t *)event)->count == 0) {
                    /* Expose-events happen, when the window needs to be redrawn */
                    redraw_bars();
                }

                break;
            case XCB_BUTTON_RELEASE:
            case XCB_BUTTON_PRESS:
                /* Button press events are mouse buttons clicked on one of our bars */
                handle_button((xcb_button_press_event_t *)event);
                break;
            case XCB_CLIENT_MESSAGE:
                /* Client messages are used for client-to-client communication, for
                 * example system tray widgets talk to us directly via client messages. */
                handle_client_message((xcb_client_message_event_t *)event);
                break;
            case XCB_DESTROY_NOTIFY:
                /* DestroyNotify signifies the end of the XEmbed protocol */
                handle_destroy_notify((xcb_destroy_notify_event_t *)event);
                break;
            case XCB_UNMAP_NOTIFY:
                /* UnmapNotify is received when a tray client hides its window. */
                handle_unmap_notify((xcb_unmap_notify_event_t *)event);
                break;
            case XCB_MAP_NOTIFY:
                handle_map_notify((xcb_map_notify_event_t *)event);
                break;
            case XCB_PROPERTY_NOTIFY:
                /* PropertyNotify */
                handle_property_notify((xcb_property_notify_event_t *)event);
                break;
            case XCB_CONFIGURE_REQUEST:
                /* ConfigureRequest, sent by a tray child */
                handle_configure_request((xcb_configure_request_event_t *)event);
                break;
            case XCB_RESIZE_REQUEST:
                /* ResizeRequest sent by a tray child using override_redirect. */
                handle_resize_request((xcb_resize_request_event_t *)event);
                break;
        }
        free(event);
    }

    xcb_flush(xcb_connection);
}

/*
 * Dummy callback. We only need this, so that the prepare and check watchers
 * are triggered
 *
 */
void xcb_io_cb(struct ev_loop *loop, ev_io *watcher, int revents) {
}

/*
 * Early initialization of the connection to X11: Everything which does not
 * depend on 'config'.
 *
 */
char *init_xcb_early() {
    /* FIXME: xcb_connect leaks memory */
    xcb_connection = xcb_connect(NULL, &screen);
    if (xcb_connection_has_error(xcb_connection)) {
        ELOG("Cannot open display\n");
        exit(EXIT_FAILURE);
    }
    conn = xcb_connection;
    DLOG("Connected to xcb\n");

/* We have to request the atoms we need */
#define ATOM_DO(name) atom_cookies[name] = xcb_intern_atom(xcb_connection, 0, strlen(#name), #name);
#include "xcb_atoms.def"

    root_screen = xcb_aux_get_screen(xcb_connection, screen);
    xcb_root = root_screen->root;

    depth = root_screen->root_depth;
    colormap = root_screen->default_colormap;
    visual_type = get_visualtype(root_screen);

    xcb_cursor_context_t *cursor_ctx;
    if (xcb_cursor_context_new(conn, root_screen, &cursor_ctx) == 0) {
        cursor = xcb_cursor_load_cursor(cursor_ctx, "left_ptr");
        xcb_cursor_context_free(cursor_ctx);
    } else {
        cursor = xcb_generate_id(xcb_connection);
        i3Font cursor_font = load_font("cursor", false);
        xcb_create_glyph_cursor(
            xcb_connection,
            cursor,
            cursor_font.specific.xcb.id,
            cursor_font.specific.xcb.id,
            XCB_CURSOR_LEFT_PTR,
            XCB_CURSOR_LEFT_PTR + 1,
            0, 0, 0,
            65535, 65535, 65535);
    }

    /* The various watchers to communicate with xcb */
    xcb_io = smalloc(sizeof(ev_io));
    xcb_prep = smalloc(sizeof(ev_prepare));

    ev_io_init(xcb_io, &xcb_io_cb, xcb_get_file_descriptor(xcb_connection), EV_READ);
    ev_prepare_init(xcb_prep, &xcb_prep_cb);

    ev_io_start(main_loop, xcb_io);
    ev_prepare_start(main_loop, xcb_prep);

    /* Now we get the atoms and save them in a nice data structure */
    get_atoms();

    char *path = root_atom_contents("I3_SOCKET_PATH", xcb_connection, screen);

    return path;
}

/*
 * Register for xkb keyevents. To grab modifiers without blocking other applications from receiving key events
 * involving that modifier, we sadly have to use xkb which is not yet fully supported
 * in xcb.
 *
 */
void register_xkb_keyevents() {
    const xcb_query_extension_reply_t *extreply;
    extreply = xcb_get_extension_data(conn, &xcb_xkb_id);
    if (!extreply->present) {
        ELOG("xkb is not present on this server\n");
        exit(EXIT_FAILURE);
    }
    DLOG("initializing xcb-xkb\n");
    xcb_xkb_use_extension(conn, XCB_XKB_MAJOR_VERSION, XCB_XKB_MINOR_VERSION);
    xcb_xkb_select_events(conn,
                          XCB_XKB_ID_USE_CORE_KBD,
                          XCB_XKB_EVENT_TYPE_STATE_NOTIFY,
                          0,
                          XCB_XKB_EVENT_TYPE_STATE_NOTIFY,
                          0xff,
                          0xff,
                          NULL);
    xkb_base = extreply->first_event;
}

/*
 * Deregister from xkb keyevents.
 *
 */
void deregister_xkb_keyevents() {
    xcb_xkb_select_events(conn,
                          XCB_XKB_ID_USE_CORE_KBD,
                          0,
                          0,
                          0,
                          0xff,
                          0xff,
                          NULL);
}

/*
 * Initialization which depends on 'config' being usable. Called after the
 * configuration has arrived.
 *
 */
void init_xcb_late(char *fontname) {
    if (fontname == NULL)
        fontname = "-misc-fixed-medium-r-normal--13-120-75-75-C-70-iso10646-1";

    /* Load the font */
    font = load_font(fontname, true);
    set_font(&font);
    DLOG("Calculated font height: %d\n", font.height);
    bar_height = font.height + 2 * logical_px(ws_voff_px);
    icon_size = bar_height - 2 * logical_px(config.tray_padding);

    if (config.separator_symbol)
        separator_symbol_width = predict_text_width(config.separator_symbol);

    xcb_flush(xcb_connection);

    if (config.hide_on_modifier == M_HIDE)
        register_xkb_keyevents();
}

/*
 * Inform clients waiting for a new _NET_SYSTEM_TRAY that we took the
 * selection.
 *
 */
static void send_tray_clientmessage(void) {
    uint8_t buffer[32] = {0};
    xcb_client_message_event_t *ev = (xcb_client_message_event_t *)buffer;

    ev->response_type = XCB_CLIENT_MESSAGE;
    ev->window = xcb_root;
    ev->type = atoms[MANAGER];
    ev->format = 32;
    ev->data.data32[0] = XCB_CURRENT_TIME;
    ev->data.data32[1] = tray_reply->atom;
    ev->data.data32[2] = selwin;

    xcb_send_event(xcb_connection,
                   0,
                   xcb_root,
                   0xFFFFFF,
                   (char *)buffer);
}

/*
 * Initializes tray support by requesting the appropriate _NET_SYSTEM_TRAY atom
 * for the X11 display we are running on, then acquiring the selection for this
 * atom. Afterwards, tray clients will send ClientMessages to our window.
 *
 */
void init_tray(void) {
    DLOG("Initializing system tray functionality\n");
    /* request the tray manager atom for the X11 display we are running on */
    char atomname[strlen("_NET_SYSTEM_TRAY_S") + 11];
    snprintf(atomname, strlen("_NET_SYSTEM_TRAY_S") + 11, "_NET_SYSTEM_TRAY_S%d", screen);
    xcb_intern_atom_cookie_t tray_cookie;
    if (tray_reply == NULL)
        tray_cookie = xcb_intern_atom(xcb_connection, 0, strlen(atomname), atomname);

    /* tray support: we need a window to own the selection */
    selwin = xcb_generate_id(xcb_connection);
    uint32_t selmask = XCB_CW_BACK_PIXEL | XCB_CW_BORDER_PIXEL | XCB_CW_OVERRIDE_REDIRECT | XCB_CW_COLORMAP;
    uint32_t selval[] = {root_screen->black_pixel, root_screen->black_pixel, 1, colormap};
    xcb_create_window(xcb_connection,
                      depth,
                      selwin,
                      xcb_root,
                      -1, -1,
                      1, 1,
                      0,
                      XCB_WINDOW_CLASS_INPUT_OUTPUT,
                      visual_type->visual_id,
                      selmask,
                      selval);

    uint32_t orientation = _NET_SYSTEM_TRAY_ORIENTATION_HORZ;
    /* set the atoms */
    xcb_change_property(xcb_connection,
                        XCB_PROP_MODE_REPLACE,
                        selwin,
                        atoms[_NET_SYSTEM_TRAY_ORIENTATION],
                        XCB_ATOM_CARDINAL,
                        32,
                        1,
                        &orientation);
    xcb_change_property(xcb_connection,
                        XCB_PROP_MODE_REPLACE,
                        selwin,
                        atoms[_NET_SYSTEM_TRAY_VISUAL],
                        XCB_ATOM_VISUALID,
                        32,
                        1,
                        &visual_type->visual_id);

    init_tray_colors();

    if (tray_reply == NULL) {
        if (!(tray_reply = xcb_intern_atom_reply(xcb_connection, tray_cookie, NULL))) {
            ELOG("Could not get atom %s\n", atomname);
            exit(EXIT_FAILURE);
        }
    }

    xcb_set_selection_owner(xcb_connection,
                            selwin,
                            tray_reply->atom,
                            XCB_CURRENT_TIME);

    /* Verify that we have the selection */
    xcb_get_selection_owner_cookie_t selcookie;
    xcb_get_selection_owner_reply_t *selreply;

    selcookie = xcb_get_selection_owner(xcb_connection, tray_reply->atom);
    if (!(selreply = xcb_get_selection_owner_reply(xcb_connection, selcookie, NULL))) {
        ELOG("Could not get selection owner for %s\n", atomname);
        exit(EXIT_FAILURE);
    }

    if (selreply->owner != selwin) {
        ELOG("Could not set the %s selection. "
             "Maybe another tray is already running?\n",
             atomname);
        /* NOTE that this error is not fatal. We just can’t provide tray
         * functionality */
        free(selreply);
        return;
    }

    free(selreply);

    send_tray_clientmessage();
}

/*
 * We need to set the _NET_SYSTEM_TRAY_COLORS atom on the tray selection window
 * to make GTK+ 3 applets with symbolic icons visible. If the colors are unset,
 * they assume a light background.
 * See also https://bugzilla.gnome.org/show_bug.cgi?id=679591
 *
 */
void init_tray_colors(void) {
    /* Convert colors.bar_fg (#rrggbb) to 16-bit RGB */
    const char *bar_fg = (config.colors.bar_fg ? config.colors.bar_fg : "#FFFFFF");

    DLOG("Setting bar_fg = %s as _NET_SYSTEM_TRAY_COLORS\n", bar_fg);

    char strgroups[3][3] = {{bar_fg[1], bar_fg[2], '\0'},
                            {bar_fg[3], bar_fg[4], '\0'},
                            {bar_fg[5], bar_fg[6], '\0'}};
    const uint8_t r = strtol(strgroups[0], NULL, 16);
    const uint8_t g = strtol(strgroups[1], NULL, 16);
    const uint8_t b = strtol(strgroups[2], NULL, 16);

    const uint16_t r16 = ((uint16_t)r << 8) | r;
    const uint16_t g16 = ((uint16_t)g << 8) | g;
    const uint16_t b16 = ((uint16_t)b << 8) | b;

    const uint32_t tray_colors[12] = {
        r16, g16, b16, /* foreground color */
        r16, g16, b16, /* error color */
        r16, g16, b16, /* warning color */
        r16, g16, b16, /* success color */
    };

    xcb_change_property(xcb_connection,
                        XCB_PROP_MODE_REPLACE,
                        selwin,
                        atoms[_NET_SYSTEM_TRAY_COLORS],
                        XCB_ATOM_CARDINAL,
                        32,
                        12,
                        tray_colors);
}

/*
 * Cleanup the xcb stuff.
 * Called once, before the program terminates.
 *
 */
void clean_xcb(void) {
    free_outputs();

    free_font();

    xcb_free_cursor(xcb_connection, cursor);
    xcb_flush(xcb_connection);
    xcb_aux_sync(xcb_connection);
    xcb_disconnect(xcb_connection);

    ev_prepare_stop(main_loop, xcb_prep);
    ev_io_stop(main_loop, xcb_io);

    FREE(xcb_prep);
    FREE(xcb_io);
}

/*
 * Get the earlier requested atoms and save them in the prepared data structure
 *
 */
void get_atoms(void) {
    xcb_intern_atom_reply_t *reply;
#define ATOM_DO(name)                                                        \
    reply = xcb_intern_atom_reply(xcb_connection, atom_cookies[name], NULL); \
    if (reply == NULL) {                                                     \
        ELOG("Could not get atom %s\n", #name);                              \
        exit(EXIT_FAILURE);                                                  \
    }                                                                        \
    atoms[name] = reply->atom;                                               \
    free(reply);

#include "xcb_atoms.def"
    DLOG("Got atoms\n");
}

/*
 * Reparents all tray clients of the specified output to the root window. This
 * is either used when shutting down, when an output appears (xrandr --output
 * VGA1 --off) or when the primary output changes.
 *
 * Applications using the tray will start the protocol from the beginning again
 * afterwards.
 *
 */
void kick_tray_clients(i3_output *output) {
    if (TAILQ_EMPTY(output->trayclients))
        return;

    trayclient *trayclient;
    while (!TAILQ_EMPTY(output->trayclients)) {
        trayclient = TAILQ_FIRST(output->trayclients);
        /* Unmap, then reparent (to root) the tray client windows */
        xcb_unmap_window(xcb_connection, trayclient->win);
        xcb_reparent_window(xcb_connection,
                            trayclient->win,
                            xcb_root,
                            0,
                            0);

        /* We remove the trayclient right here. We might receive an UnmapNotify
         * event afterwards, but better safe than sorry. */
        TAILQ_REMOVE(output->trayclients, trayclient, tailq);
        FREE(trayclient);
    }

    /* Fake a DestroyNotify so that Qt re-adds tray icons.
     * We cannot actually destroy the window because then Qt will not restore
     * its event mask on the new window. */
    uint8_t buffer[32] = {0};
    xcb_destroy_notify_event_t *event = (xcb_destroy_notify_event_t *)buffer;

    event->response_type = XCB_DESTROY_NOTIFY;
    event->event = selwin;
    event->window = selwin;

    xcb_send_event(conn, false, selwin, XCB_EVENT_MASK_STRUCTURE_NOTIFY, (char *)event);

    send_tray_clientmessage();
}

/*
 * Destroy the bar of the specified output
 *
 */
void destroy_window(i3_output *output) {
    if (output == NULL) {
        return;
    }
    if (output->bar.id == XCB_NONE) {
        return;
    }

    kick_tray_clients(output);
    xcb_destroy_window(xcb_connection, output->bar.id);
    output->bar.id = XCB_NONE;
}

/* Strut partial tells i3 where to reserve space for i3bar. This is determined
 * by the `position` bar config directive. */
xcb_void_cookie_t config_strut_partial(i3_output *output) {
    /* A local struct to save the strut_partial property */
    struct {
        uint32_t left;
        uint32_t right;
        uint32_t top;
        uint32_t bottom;
        uint32_t left_start_y;
        uint32_t left_end_y;
        uint32_t right_start_y;
        uint32_t right_end_y;
        uint32_t top_start_x;
        uint32_t top_end_x;
        uint32_t bottom_start_x;
        uint32_t bottom_end_x;
    } __attribute__((__packed__)) strut_partial;
    memset(&strut_partial, 0, sizeof(strut_partial));

    switch (config.position) {
        case POS_NONE:
            break;
        case POS_TOP:
            strut_partial.top = bar_height;
            strut_partial.top_start_x = output->rect.x;
            strut_partial.top_end_x = output->rect.x + output->rect.w;
            break;
        case POS_BOT:
            strut_partial.bottom = bar_height;
            strut_partial.bottom_start_x = output->rect.x;
            strut_partial.bottom_end_x = output->rect.x + output->rect.w;
            break;
    }
    return xcb_change_property(xcb_connection,
                               XCB_PROP_MODE_REPLACE,
                               output->bar.id,
                               atoms[_NET_WM_STRUT_PARTIAL],
                               XCB_ATOM_CARDINAL,
                               32,
                               12,
                               &strut_partial);
}

/*
 * Reconfigure all bars and create new bars for recently activated outputs
 *
 */
void reconfig_windows(bool redraw_bars) {
    uint32_t mask;
    uint32_t values[6];
    static bool tray_configured = false;

    i3_output *walk;
    SLIST_FOREACH(walk, outputs, slist) {
        if (!walk->active) {
            /* If an output is not active, we destroy its bar */
            /* FIXME: Maybe we rather want to unmap? */
            DLOG("Destroying window for output %s\n", walk->name);
            destroy_window(walk);
            continue;
        }
        if (walk->bar.id == XCB_NONE) {
            DLOG("Creating window for output %s\n", walk->name);

            xcb_window_t bar_id = xcb_generate_id(xcb_connection);
            xcb_pixmap_t buffer_id = xcb_generate_id(xcb_connection);
            xcb_pixmap_t statusline_buffer_id = xcb_generate_id(xcb_connection);
            mask = XCB_CW_BACK_PIXEL | XCB_CW_BORDER_PIXEL | XCB_CW_OVERRIDE_REDIRECT | XCB_CW_EVENT_MASK | XCB_CW_COLORMAP | XCB_CW_CURSOR;

            values[0] = colors.bar_bg.colorpixel;
            values[1] = root_screen->black_pixel;
            /* If hide_on_modifier is set to hide or invisible mode, i3 is not supposed to manage our bar windows */
            values[2] = (config.hide_on_modifier == M_DOCK ? 0 : 1);
            /* We enable the following EventMask fields:
             * EXPOSURE, to get expose events (we have to re-draw then)
             * SUBSTRUCTURE_REDIRECT, to get ConfigureRequests when the tray
             *                        child windows use ConfigureWindow
             * BUTTON_PRESS, to handle clicks on the workspace buttons
             * */
            values[3] = XCB_EVENT_MASK_EXPOSURE |
                        XCB_EVENT_MASK_SUBSTRUCTURE_REDIRECT |
                        XCB_EVENT_MASK_BUTTON_PRESS |
                        XCB_EVENT_MASK_BUTTON_RELEASE;
            if (config.hide_on_modifier == M_DOCK) {
                /* If the bar is normally visible, catch visibility change events to suspend
                 * the status process when the bar is obscured by full-screened windows.  */
                values[3] |= XCB_EVENT_MASK_VISIBILITY_CHANGE;
                walk->visible = true;
            }
            values[4] = colormap;
            values[5] = cursor;

            xcb_void_cookie_t win_cookie = xcb_create_window_checked(xcb_connection,
                                                                     depth,
                                                                     bar_id,
                                                                     xcb_root,
                                                                     walk->rect.x, walk->rect.y + walk->rect.h - bar_height,
                                                                     walk->rect.w, bar_height,
                                                                     0,
                                                                     XCB_WINDOW_CLASS_INPUT_OUTPUT,
                                                                     visual_type->visual_id,
                                                                     mask,
                                                                     values);

            /* The double-buffer we use to render stuff off-screen */
            xcb_void_cookie_t pm_cookie = xcb_create_pixmap_checked(xcb_connection,
                                                                    depth,
                                                                    buffer_id,
                                                                    bar_id,
                                                                    walk->rect.w,
                                                                    bar_height);

            /* The double-buffer we use to render the statusline before copying to buffer */
            xcb_void_cookie_t slpm_cookie = xcb_create_pixmap_checked(xcb_connection,
                                                                      depth,
                                                                      statusline_buffer_id,
                                                                      bar_id,
                                                                      walk->rect.w,
                                                                      bar_height);

            /* Set the WM_CLASS and WM_NAME (we don't need UTF-8) atoms */
            xcb_void_cookie_t class_cookie;
            class_cookie = xcb_change_property(xcb_connection,
                                               XCB_PROP_MODE_REPLACE,
                                               bar_id,
                                               XCB_ATOM_WM_CLASS,
                                               XCB_ATOM_STRING,
                                               8,
                                               (strlen("i3bar") + 1) * 2,
                                               "i3bar\0i3bar\0");

            char *name;
            sasprintf(&name, "i3bar for output %s", walk->name);
            xcb_void_cookie_t name_cookie;
            name_cookie = xcb_change_property(xcb_connection,
                                              XCB_PROP_MODE_REPLACE,
                                              bar_id,
                                              XCB_ATOM_WM_NAME,
                                              XCB_ATOM_STRING,
                                              8,
                                              strlen(name),
                                              name);
            free(name);

            /* We want dock windows (for now). When override_redirect is set, i3 is ignoring
             * this one */
            xcb_void_cookie_t dock_cookie = xcb_change_property(xcb_connection,
                                                                XCB_PROP_MODE_REPLACE,
                                                                bar_id,
                                                                atoms[_NET_WM_WINDOW_TYPE],
                                                                XCB_ATOM_ATOM,
                                                                32,
                                                                1,
                                                                (unsigned char *)&atoms[_NET_WM_WINDOW_TYPE_DOCK]);

            draw_util_surface_init(xcb_connection, &walk->bar, bar_id, NULL, walk->rect.w, bar_height);
            draw_util_surface_init(xcb_connection, &walk->buffer, buffer_id, NULL, walk->rect.w, bar_height);
            draw_util_surface_init(xcb_connection, &walk->statusline_buffer, statusline_buffer_id, NULL, walk->rect.w, bar_height);

            xcb_void_cookie_t strut_cookie = config_strut_partial(walk);

            /* We finally map the bar (display it on screen), unless the modifier-switch is on */
            xcb_void_cookie_t map_cookie;
            if (config.hide_on_modifier == M_DOCK) {
                map_cookie = xcb_map_window_checked(xcb_connection, bar_id);
            }

            if (xcb_request_failed(win_cookie, "Could not create window") ||
                xcb_request_failed(pm_cookie, "Could not create pixmap") ||
                xcb_request_failed(slpm_cookie, "Could not create statusline pixmap") ||
                xcb_request_failed(dock_cookie, "Could not set dock mode") ||
                xcb_request_failed(class_cookie, "Could not set WM_CLASS") ||
                xcb_request_failed(name_cookie, "Could not set WM_NAME") ||
                xcb_request_failed(strut_cookie, "Could not set strut") ||
                ((config.hide_on_modifier == M_DOCK) && xcb_request_failed(map_cookie, "Could not map window"))) {
                exit(EXIT_FAILURE);
            }

            /* Unless "tray_output none" was specified, we need to initialize the tray. */
            bool no_tray = false;
            if (!(TAILQ_EMPTY(&(config.tray_outputs)))) {
                no_tray = strcasecmp(TAILQ_FIRST(&(config.tray_outputs))->output, "none") == 0;
            }

            /*
             * There are three scenarios in which we need to initialize the tray:
             *   1. A specific output was listed in tray_outputs which is also
             *      in the list of outputs managed by this bar.
             *   2. No tray_output directive was specified. In this case, we
             *      use the first available output.
             *   3. 'tray_output primary' was specified. In this case we use the
             *      primary output.
             *
             * Three scenarios in which we specifically don't want to
             * initialize the tray are:
             *   1. 'tray_output none' was specified.
             *   2. A specific output was listed as a tray_output, but is not
             *      one of the outputs managed by this bar. For example, consider
             *      tray_outputs == [VGA-1], but outputs == [HDMI-1].
             *   3. 'tray_output primary' was specified and no output in the list
             *      is primary.
             */
            if (!tray_configured && !no_tray) {
                /* If no tray_output was specified, we go ahead and initialize the tray as
                 * we will be using the first available output. */
                if (TAILQ_EMPTY(&(config.tray_outputs))) {
                    init_tray();
                }

                /* If one or more tray_output assignments were specified, we ensure that at least one of
                 * them is actually an output managed by this instance. */
                tray_output_t *tray_output;
                TAILQ_FOREACH(tray_output, &(config.tray_outputs), tray_outputs) {
                    i3_output *output;
                    bool found = false;
                    SLIST_FOREACH(output, outputs, slist) {
                        if (strcasecmp(output->name, tray_output->output) == 0 ||
                            (strcasecmp(tray_output->output, "primary") == 0 && output->primary)) {
                            found = true;
                            init_tray();
                            break;
                        }
                    }

                    if (found)
                        break;
                }

                tray_configured = true;
            }
        } else {
            /* We already have a bar, so we just reconfigure it */
            mask = XCB_CONFIG_WINDOW_X |
                   XCB_CONFIG_WINDOW_Y |
                   XCB_CONFIG_WINDOW_WIDTH |
                   XCB_CONFIG_WINDOW_HEIGHT |
                   XCB_CONFIG_WINDOW_STACK_MODE;
            values[0] = walk->rect.x;
            if (config.position == POS_TOP)
                values[1] = walk->rect.y;
            else
                values[1] = walk->rect.y + walk->rect.h - bar_height;
            values[2] = walk->rect.w;
            values[3] = bar_height;
            values[4] = XCB_STACK_MODE_ABOVE;

            DLOG("Reconfiguring strut partial property for output %s\n", walk->name);
            xcb_void_cookie_t strut_cookie = config_strut_partial(walk);

            DLOG("Destroying buffer for output %s\n", walk->name);
            xcb_free_pixmap(xcb_connection, walk->buffer.id);

            DLOG("Destroying statusline buffer for output %s\n", walk->name);
            xcb_free_pixmap(xcb_connection, walk->statusline_buffer.id);

            DLOG("Reconfiguring window for output %s to %d,%d\n", walk->name, values[0], values[1]);
            xcb_void_cookie_t cfg_cookie = xcb_configure_window_checked(xcb_connection,
                                                                        walk->bar.id,
                                                                        mask,
                                                                        values);

            mask = XCB_CW_OVERRIDE_REDIRECT;
            values[0] = (config.hide_on_modifier == M_DOCK ? 0 : 1);
            DLOG("Changing window attribute override_redirect for output %s to %d\n", walk->name, values[0]);
            xcb_void_cookie_t chg_cookie = xcb_change_window_attributes(xcb_connection,
                                                                        walk->bar.id,
                                                                        mask,
                                                                        values);

            DLOG("Recreating buffer for output %s\n", walk->name);
            xcb_void_cookie_t pm_cookie = xcb_create_pixmap_checked(xcb_connection,
                                                                    depth,
                                                                    walk->buffer.id,
                                                                    walk->bar.id,
                                                                    walk->rect.w,
                                                                    bar_height);

            DLOG("Recreating statusline buffer for output %s\n", walk->name);
            xcb_void_cookie_t slpm_cookie = xcb_create_pixmap_checked(xcb_connection,
                                                                      depth,
                                                                      walk->statusline_buffer.id,
                                                                      walk->bar.id,
                                                                      walk->rect.w,
                                                                      bar_height);

            draw_util_surface_free(xcb_connection, &(walk->bar));
            draw_util_surface_free(xcb_connection, &(walk->buffer));
            draw_util_surface_free(xcb_connection, &(walk->statusline_buffer));
            draw_util_surface_init(xcb_connection, &(walk->bar), walk->bar.id, NULL, walk->rect.w, bar_height);
            draw_util_surface_init(xcb_connection, &(walk->buffer), walk->buffer.id, NULL, walk->rect.w, bar_height);
            draw_util_surface_init(xcb_connection, &(walk->statusline_buffer), walk->statusline_buffer.id, NULL, walk->rect.w, bar_height);

            xcb_void_cookie_t map_cookie, umap_cookie;
            if (redraw_bars) {
                /* Unmap the window, and draw it again when in dock mode */
                umap_cookie = xcb_unmap_window_checked(xcb_connection, walk->bar.id);
                if (config.hide_on_modifier == M_DOCK) {
                    cont_child();
                    map_cookie = xcb_map_window_checked(xcb_connection, walk->bar.id);
                } else {
                    stop_child();
                }

                if (config.hide_on_modifier == M_HIDE) {
                    /* Switching to hide mode, register for keyevents */
                    register_xkb_keyevents();
                } else {
                    /* Switching to dock/invisible mode, deregister from keyevents */
                    deregister_xkb_keyevents();
                }
            }

            if (xcb_request_failed(cfg_cookie, "Could not reconfigure window") ||
                xcb_request_failed(chg_cookie, "Could not change window") ||
                xcb_request_failed(pm_cookie, "Could not create pixmap") ||
                xcb_request_failed(slpm_cookie, "Could not create statusline pixmap") ||
                xcb_request_failed(strut_cookie, "Could not set strut") ||
                (redraw_bars && (xcb_request_failed(umap_cookie, "Could not unmap window") ||
                                 (config.hide_on_modifier == M_DOCK && xcb_request_failed(map_cookie, "Could not map window"))))) {
                exit(EXIT_FAILURE);
            }
        }
    }
}

/*
 * Render the bars, with buttons and statusline
 *
 */
void draw_bars(bool unhide) {
    DLOG("Drawing bars...\n");

    uint32_t full_statusline_width = predict_statusline_length(false);
    uint32_t short_statusline_width = predict_statusline_length(true);

    i3_output *outputs_walk;
    SLIST_FOREACH(outputs_walk, outputs, slist) {
        int workspace_width = 0;

        if (!outputs_walk->active) {
            DLOG("Output %s inactive, skipping...\n", outputs_walk->name);
            continue;
        }
        if (outputs_walk->bar.id == XCB_NONE) {
            /* Oh shit, an active output without an own bar. Create it now! */
            reconfig_windows(false);
        }

        bool use_focus_colors = output_has_focus(outputs_walk);

        /* First things first: clear the backbuffer */
        draw_util_clear_surface(&(outputs_walk->buffer), (use_focus_colors ? colors.focus_bar_bg : colors.bar_bg));

        if (!config.disable_ws) {
            i3_ws *ws_walk;
            TAILQ_FOREACH(ws_walk, outputs_walk->workspaces, tailq) {
                DLOG("Drawing button for WS %s at x = %d, len = %d\n",
                     i3string_as_utf8(ws_walk->name), workspace_width, ws_walk->name_width);
                color_t fg_color = colors.inactive_ws_fg;
                color_t bg_color = colors.inactive_ws_bg;
                color_t border_color = colors.inactive_ws_border;
                if (ws_walk->visible) {
                    if (!ws_walk->focused) {
                        fg_color = colors.active_ws_fg;
                        bg_color = colors.active_ws_bg;
                        border_color = colors.active_ws_border;
                    } else {
                        fg_color = colors.focus_ws_fg;
                        bg_color = colors.focus_ws_bg;
                        border_color = colors.focus_ws_border;
                    }
                }
                if (ws_walk->urgent) {
                    DLOG("WS %s is urgent!\n", i3string_as_utf8(ws_walk->name));
                    fg_color = colors.urgent_ws_fg;
                    bg_color = colors.urgent_ws_bg;
                    border_color = colors.urgent_ws_border;
                    unhide = true;
                }

                /* Draw the border of the button. */
                draw_util_rectangle(&(outputs_walk->buffer), border_color,
                                    workspace_width,
                                    logical_px(1),
                                    ws_walk->name_width + 2 * logical_px(ws_hoff_px) + 2 * logical_px(1),
                                    font.height + 2 * logical_px(ws_voff_px) - 2 * logical_px(1));

                /* Draw the inside of the button. */
                draw_util_rectangle(&(outputs_walk->buffer), bg_color,
                                    workspace_width + logical_px(1),
                                    2 * logical_px(1),
                                    ws_walk->name_width + 2 * logical_px(ws_hoff_px),
                                    font.height + 2 * logical_px(ws_voff_px) - 4 * logical_px(1));

                draw_util_text(ws_walk->name, &(outputs_walk->buffer), fg_color, bg_color,
                               workspace_width + logical_px(ws_hoff_px) + logical_px(1),
                               logical_px(ws_voff_px),
                               ws_walk->name_width);

                workspace_width += 2 * logical_px(ws_hoff_px) + 2 * logical_px(1) + ws_walk->name_width;
                if (TAILQ_NEXT(ws_walk, tailq) != NULL)
                    workspace_width += logical_px(ws_spacing_px);
            }
        }

        if (binding.name && !config.disable_binding_mode_indicator) {
            workspace_width += logical_px(ws_spacing_px);

            color_t fg_color = colors.binding_mode_fg;
            color_t bg_color = colors.binding_mode_bg;

            draw_util_rectangle(&(outputs_walk->buffer), colors.binding_mode_border,
                                workspace_width,
                                logical_px(1),
                                binding.width + 2 * logical_px(ws_hoff_px) + 2 * logical_px(1),
                                font.height + 2 * logical_px(ws_voff_px) - 2 * logical_px(1));

            draw_util_rectangle(&(outputs_walk->buffer), bg_color,
                                workspace_width + logical_px(1),
                                2 * logical_px(1),
                                binding.width + 2 * logical_px(ws_hoff_px),
                                font.height + 2 * logical_px(ws_voff_px) - 4 * logical_px(1));

            draw_util_text(binding.name, &(outputs_walk->buffer), fg_color, bg_color,
                           workspace_width + logical_px(ws_hoff_px) + logical_px(1),
                           logical_px(ws_voff_px),
                           binding.width);

            unhide = true;
            workspace_width += 2 * logical_px(ws_hoff_px) + 2 * logical_px(1) + binding.width;
        }

        if (!TAILQ_EMPTY(&statusline_head)) {
            DLOG("Printing statusline!\n");

            int tray_width = get_tray_width(outputs_walk->trayclients);
            uint32_t max_statusline_width = outputs_walk->rect.w - workspace_width - tray_width - 2 * logical_px(sb_hoff_px);
            uint32_t clip_left = 0;
            uint32_t statusline_width = full_statusline_width;
            bool use_short_text = false;

            if (statusline_width > max_statusline_width) {
                statusline_width = short_statusline_width;
                use_short_text = true;
                if (statusline_width > max_statusline_width) {
                    clip_left = statusline_width - max_statusline_width;
                }
            }

            int16_t visible_statusline_width = MIN(statusline_width, max_statusline_width);
            int x_dest = outputs_walk->rect.w - tray_width - logical_px(sb_hoff_px) - visible_statusline_width;

            draw_statusline(outputs_walk, clip_left, use_focus_colors, use_short_text);
            draw_util_copy_surface(&outputs_walk->statusline_buffer, &outputs_walk->buffer, 0, 0,
                                   x_dest, 0, visible_statusline_width, (int16_t)bar_height);

            outputs_walk->statusline_width = statusline_width;
            outputs_walk->statusline_short_text = use_short_text;
        }
    }

    /* Assure the bar is hidden/unhidden according to the specified hidden_state and mode */
    if (mod_pressed ||
        config.hidden_state == S_SHOW ||
        unhide) {
        unhide_bars();
    } else if (config.hide_on_modifier == M_HIDE) {
        hide_bars();
    }

    redraw_bars();
}

/*
 * Redraw the bars, i.e. simply copy the buffer to the barwindow
 *
 */
void redraw_bars(void) {
    i3_output *outputs_walk;
    SLIST_FOREACH(outputs_walk, outputs, slist) {
        if (!outputs_walk->active) {
            continue;
        }

        draw_util_copy_surface(&(outputs_walk->buffer), &(outputs_walk->bar), 0, 0,
                               0, 0, outputs_walk->rect.w, outputs_walk->rect.h);
        xcb_flush(xcb_connection);
    }
}

/*
 * Set the current binding mode
 *
 */
void set_current_mode(struct mode *current) {
    I3STRING_FREE(binding.name);
    binding = *current;
    activated_mode = binding.name != NULL;
    return;
}<|MERGE_RESOLUTION|>--- conflicted
+++ resolved
@@ -535,16 +535,7 @@
 
     /* If a custom command was specified for this mouse button, it overrides
      * the default behavior. */
-<<<<<<< HEAD
-    binding_t *binding;
-    TAILQ_FOREACH(binding, &(config.bindings), bindings) {
-        if (binding->input_code != event->detail)
-            continue;
-
-        i3_send_msg(I3_IPC_MESSAGE_TYPE_RUN_COMMAND, binding->command);
-=======
     if (execute_custom_command(event->detail, event_is_release)) {
->>>>>>> b9652950
         return;
     }
 
