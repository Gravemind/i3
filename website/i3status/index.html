<!DOCTYPE html PUBLIC "-//W3C//DTD XHTML 1.0 Strict//EN"
 "http://www.w3.org/TR/xhtml1/DTD/xhtml1-strict.dtd">
<html xmlns="http://www.w3.org/1999/xhtml" lang="en" xml:lang="en">
<head>
<<<<<<< HEAD
<title>i3status – Generates a status line for dzen2 or xmobar</title>
<link rel="icon" type="image/png" href="/favicon.png">
=======
<title>i3status – Generates a status line for dzen2 or wmii</title>
>>>>>>> 2728c024
<meta http-equiv="Content-Type" content="text/html; charset=utf-8" />
<style type="text/css">
body {
	text-align: justify;
	max-width: 800px;
}

li {
	margin-bottom: 10px;
}
</style>
</head>
<body>

<h1>i3status</h1>

<p>
<<<<<<< HEAD
  i3status is a small program (about 1500 SLOC) for generating a status bar
  for dzen2, xmobar or similar programs. It is designed to be very efficient by
  issuing a very small number of system calls, as one generally wants to update
  such a status line every second. This ensures that even under high load, your
  status bar is updated correctly. Also, it saves a bit of energy by not hogging
  your CPU as much as spawning the corresponding amount of shell commands would.
=======
  i3status is a small program (around 500 SLOC) for filling dzen2 or wmii’s status
  bar via its 9P pseudo filesystem. It is designed to be very efficient by issuing
  a very small number of systemcalls (as the bar should be updated every second or
  at your specified interval). This ensures that even under high load, your status
  bar is updated correctly and it saves a little bit of battery life by not spawning
  new processes every second like shell scripts do.
>>>>>>> 2728c024
</p>

<h2>Releases</h2>

<ul>
<<<<<<< HEAD
  <li><a href="/i3status/i3status-2.3.tar.bz2">i3status-2.3.tar.bz2</a>
  (<a href="/i3status/i3status-2.3.tar.bz2.asc">GPG signature</a>, 2011-07-21)</li>
  <li><a href="/i3status/i3status-2.2.tar.bz2">i3status-2.2.tar.bz2</a>
  (<a href="/i3status/i3status-2.2.tar.bz2.asc">GPG signature</a>, 2010-09-23)</li>
  <li><a href="/i3status/i3status-2.1.tar.bz2">i3status-2.1.tar.bz2</a>
  (<a href="/i3status/i3status-2.1.tar.bz2.asc">GPG signature</a>, 2010-04-11)</li>
  <li><a href="/i3status/i3status-2.0.tar.bz2">i3status-2.0.tar.bz2</a>
  (<a href="/i3status/i3status-2.0.tar.bz2.asc">GPG signature</a>, 2009-10-27)</li>
=======
>>>>>>> 2728c024
  <li><a href="/i3status/i3status-1.2.tar.bz2">i3status-1.2.tar.bz2</a>
  (<a href="/i3status/i3status-1.2.tar.bz2.asc">GPG signature</a>, 2009-06-21)</li>
  <li><a href="/i3status/i3status-1.1.tar.bz2">i3status-1.1.tar.bz2</a>
  (<a href="/i3status/i3status-1.1.tar.bz2.asc">GPG signature</a>, 2009-06-17)</li>
  <li><a href="/i3status/i3status-1.0.tar.bz2">i3status-1.0.tar.bz2</a></li>
</ul>

<h2>Documentation</h2>

<p>
  The documentation for i3status is its manpage. You can also <a
  href="/i3status/manpage.html">view the manpage online</a>.
</p>

<h2>Development</h2>

<p>
  i3status is currently developed at <a href="http://code.stapelberg.de/git/i3status" title="cgit">
  http://code.stapelberg.de/git/i3status</a>. Checkouts of the master branch are intended to
  be stable and working all the time. Integration of new features happens in a separate branch.
</p>

<h2>Contact</h2>

<p>
  Contact us at <a href="irc://irc.twice-irc.de/i3" title="#i3 on irc.twice-irc.de">
  irc://irc.twice-irc.de/i3</a> (or, #i3 on irc.twice-irc.de, for those without proper URL
  handling setup). Feel free to ask questions, please don’t ask to ask and please
  think before you ask :-).
</p>

<h2>License</h2>

<pre>
 Copyright © 2008-2011 Michael Stapelberg and contributors
 All rights reserved.

 Redistribution and use in source and binary forms, with or without modification,
 are permitted provided that the following conditions are met:

 * Redistributions of source code must retain the above copyright notice, this
   list of conditions and the following disclaimer.

 * Redistributions in binary form must reproduce the above copyright notice, this
   list of conditions and the following disclaimer in the documentation and/or other
   materials provided with the distribution.

 * Neither the name of Michael Stapelberg nor the names of contributors
   may be used to endorse or promote products derived from this software without
   specific prior written permission.

 THIS SOFTWARE IS PROVIDED BY THE COPYRIGHT HOLDERS AND CONTRIBUTORS "AS IS" AND ANY
 EXPRESS OR IMPLIED WARRANTIES, INCLUDING, BUT NOT LIMITED TO, THE IMPLIED WARRANTIES
 OF MERCHANTABILITY AND FITNESS FOR A PARTICULAR PURPOSE ARE DISCLAIMED. IN NO EVENT
 SHALL THE COPYRIGHT OWNER OR CONTRIBUTORS BE LIABLE FOR ANY DIRECT, INDIRECT,
 INCIDENTAL, SPECIAL, EXEMPLARY, OR CONSEQUENTIAL DAMAGES (INCLUDING, BUT NOT LIMITED
 TO, PROCUREMENT OF SUBSTITUTE GOODS OR SERVICES; LOSS OF USE, DATA, OR PROFITS; OR
 BUSINESS INTERRUPTION) HOWEVER CAUSED AND ON ANY THEORY OF LIABILITY, WHETHER IN
 CONTRACT, STRICT LIABILITY, OR TORT (INCLUDING NEGLIGENCE OR OTHERWISE) ARISING IN
 ANY WAY OUT OF THE USE OF THIS SOFTWARE, EVEN IF ADVISED OF THE POSSIBILITY OF SUCH
 DAMAGE.
</pre>

</body>
</html><|MERGE_RESOLUTION|>--- conflicted
+++ resolved
@@ -2,12 +2,7 @@
  "http://www.w3.org/TR/xhtml1/DTD/xhtml1-strict.dtd">
 <html xmlns="http://www.w3.org/1999/xhtml" lang="en" xml:lang="en">
 <head>
-<<<<<<< HEAD
-<title>i3status – Generates a status line for dzen2 or xmobar</title>
-<link rel="icon" type="image/png" href="/favicon.png">
-=======
 <title>i3status – Generates a status line for dzen2 or wmii</title>
->>>>>>> 2728c024
 <meta http-equiv="Content-Type" content="text/html; charset=utf-8" />
 <style type="text/css">
 body {
@@ -25,50 +20,23 @@
 <h1>i3status</h1>
 
 <p>
-<<<<<<< HEAD
-  i3status is a small program (about 1500 SLOC) for generating a status bar
-  for dzen2, xmobar or similar programs. It is designed to be very efficient by
-  issuing a very small number of system calls, as one generally wants to update
-  such a status line every second. This ensures that even under high load, your
-  status bar is updated correctly. Also, it saves a bit of energy by not hogging
-  your CPU as much as spawning the corresponding amount of shell commands would.
-=======
   i3status is a small program (around 500 SLOC) for filling dzen2 or wmii’s status
   bar via its 9P pseudo filesystem. It is designed to be very efficient by issuing
   a very small number of systemcalls (as the bar should be updated every second or
   at your specified interval). This ensures that even under high load, your status
   bar is updated correctly and it saves a little bit of battery life by not spawning
   new processes every second like shell scripts do.
->>>>>>> 2728c024
 </p>
 
 <h2>Releases</h2>
 
 <ul>
-<<<<<<< HEAD
-  <li><a href="/i3status/i3status-2.3.tar.bz2">i3status-2.3.tar.bz2</a>
-  (<a href="/i3status/i3status-2.3.tar.bz2.asc">GPG signature</a>, 2011-07-21)</li>
-  <li><a href="/i3status/i3status-2.2.tar.bz2">i3status-2.2.tar.bz2</a>
-  (<a href="/i3status/i3status-2.2.tar.bz2.asc">GPG signature</a>, 2010-09-23)</li>
-  <li><a href="/i3status/i3status-2.1.tar.bz2">i3status-2.1.tar.bz2</a>
-  (<a href="/i3status/i3status-2.1.tar.bz2.asc">GPG signature</a>, 2010-04-11)</li>
-  <li><a href="/i3status/i3status-2.0.tar.bz2">i3status-2.0.tar.bz2</a>
-  (<a href="/i3status/i3status-2.0.tar.bz2.asc">GPG signature</a>, 2009-10-27)</li>
-=======
->>>>>>> 2728c024
   <li><a href="/i3status/i3status-1.2.tar.bz2">i3status-1.2.tar.bz2</a>
   (<a href="/i3status/i3status-1.2.tar.bz2.asc">GPG signature</a>, 2009-06-21)</li>
   <li><a href="/i3status/i3status-1.1.tar.bz2">i3status-1.1.tar.bz2</a>
   (<a href="/i3status/i3status-1.1.tar.bz2.asc">GPG signature</a>, 2009-06-17)</li>
   <li><a href="/i3status/i3status-1.0.tar.bz2">i3status-1.0.tar.bz2</a></li>
 </ul>
-
-<h2>Documentation</h2>
-
-<p>
-  The documentation for i3status is its manpage. You can also <a
-  href="/i3status/manpage.html">view the manpage online</a>.
-</p>
 
 <h2>Development</h2>
 
@@ -90,7 +58,7 @@
 <h2>License</h2>
 
 <pre>
- Copyright © 2008-2011 Michael Stapelberg and contributors
+ Copyright © 2008-2009 Michael Stapelberg and contributors
  All rights reserved.
 
  Redistribution and use in source and binary forms, with or without modification,
