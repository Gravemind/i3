--- conflicted
+++ resolved
@@ -1,16 +1,14 @@
-<<<<<<< HEAD
 i3-wm (4.1.3-0) unstable; urgency=low
 
   * NOT YET RELEASED
 
  -- Michael Stapelberg <michael@stapelberg.de>  Fri, 27 Jan 2012 19:34:11 +0000
-=======
+
 i3-wm (4.1.2-2) unstable; urgency=low
 
   * Rebuild against libyajl and libxcb from unstable
 
  -- Michael Stapelberg <michael@stapelberg.de>  Fri, 27 Jan 2012 19:50:29 +0000
->>>>>>> 536580fe
 
 i3-wm (4.1.2-1) unstable; urgency=low
 
