--- conflicted
+++ resolved
@@ -36,15 +36,6 @@
 }
 EOT
 use i3test::XTEST;
-<<<<<<< HEAD
-
-my ($cv, $timer);
-sub reset_test {
-    $cv = AE::cv;
-    $timer = AE::timer(1, 0, sub { $cv->send(0); });
-}
-=======
->>>>>>> b9652950
 
 my $i3 = i3(get_socket_path());
 $i3->connect()->recv;
@@ -67,22 +58,13 @@
         },
     })->recv;
 
-<<<<<<< HEAD
-my $con;
-
-=======
->>>>>>> b9652950
 sub i3bar_present {
     my ($nodes) = @_;
 
     for my $node (@{$nodes}) {
 	my $props = $node->{window_properties};
 	if (defined($props) && $props->{class} eq 'i3bar') {
-<<<<<<< HEAD
-	    return 1;
-=======
 	    return $node->{window};
->>>>>>> b9652950
 	}
     }
 
@@ -94,14 +76,6 @@
     return i3bar_present(\@children);
 }
 
-<<<<<<< HEAD
-if (i3bar_present($i3->get_tree->recv->{nodes})) {
-    ok(1, 'i3bar present');
-} else {
-    $con = $cv->recv;
-    ok($con, 'i3bar appeared');
-}
-=======
 my $i3bar_window = i3bar_present($i3->get_tree->recv->{nodes});
 if ($i3bar_window) {
     ok(1, 'i3bar present');
@@ -112,7 +86,6 @@
 }
 
 diag('i3bar window = ' . $i3bar_window);
->>>>>>> b9652950
 
 my $left = open_window;
 my $right = open_window;
@@ -203,8 +176,6 @@
     [ $left->{id} ],
     'button 7 press moves focus left';
 
-<<<<<<< HEAD
-=======
 subtest 'button 7 release moves focus right', \&focus_subtest,
     sub {
         xtest_button_release(7, 3, 3);
@@ -213,5 +184,4 @@
     [ $right->{id} ],
     'button 7 release moves focus right';
 
->>>>>>> b9652950
 done_testing;