--- conflicted
+++ resolved
@@ -28,28 +28,6 @@
 }
 EOT
 
-<<<<<<< HEAD
-my $i3 = i3(get_socket_path(0));
-$i3->connect->recv;
-
-my $cv = AnyEvent->condvar;
-
-$i3->subscribe({
-    mode => sub {
-        my ($event) = @_;
-        $cv->send($event->{change} eq 'm1');
-    }
-})->recv;
-
-cmd 'mode "m1"';
-
-# Timeout after 0.5s
-my $t;
-$t = AnyEvent->timer(after => 0.5, cb => sub { $cv->send(0); });
-
-ok($cv->recv, 'Mode event received');
-
-=======
 my @events = events_for(
     sub { cmd 'mode "m1"' },
     'mode');
@@ -57,5 +35,4 @@
 my @changes = map { $_->{change} } @events;
 is_deeply(\@changes, [ 'm1' ], 'Mode event received');
 
->>>>>>> b9652950
 done_testing;