--- conflicted
+++ resolved
@@ -308,11 +308,7 @@
 
         cookie = xcb_query_text_extents(conn, font->id, length, (xcb_char2b_t*)text);
         if ((reply = xcb_query_text_extents_reply(conn, cookie, &error)) == NULL) {
-<<<<<<< HEAD
-                LOG("Could not get text extents (X error code %d)\n",
-=======
                 ELOG("Could not get text extents (X error code %d)\n",
->>>>>>> 86e196c5
                      error->error_code);
                 /* We return the rather safe guess of 7 pixels, because a
                  * rendering error is better than a crash. Plus, the user will
