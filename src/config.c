--- conflicted
+++ resolved
@@ -22,49 +22,6 @@
 Config config;
 struct modes_head modes;
 
-<<<<<<< HEAD
-/*
- * This function resolves ~ in pathnames.
- * It may resolve wildcards in the first part of the path, but if no match
- * or multiple matches are found, it just returns a copy of path as given.
- *
- */
-char *resolve_tilde(const char *path) {
-        static glob_t globbuf;
-        char *head, *tail, *result;
-
-        tail = strchr(path, '/');
-        head = strndup(path, tail ? tail - path : strlen(path));
-
-        int res = glob(head, GLOB_TILDE, NULL, &globbuf);
-        free(head);
-        /* no match, or many wildcard matches are bad */
-        if (res == GLOB_NOMATCH || globbuf.gl_pathc != 1)
-                result = sstrdup(path);
-        else if (res != 0) {
-                die("glob() failed");
-        } else {
-                head = globbuf.gl_pathv[0];
-                result = scalloc(strlen(head) + (tail ? strlen(tail) : 0) + 1);
-                strncpy(result, head, strlen(head));
-                strncat(result, tail, strlen(tail));
-        }
-        globfree(&globbuf);
-
-        return result;
-}
-
-/*
- * Checks if the given path exists by calling stat().
- *
- */
-bool path_exists(const char *path) {
-        struct stat buf;
-        return (stat(path, &buf) == 0);
-}
-
-=======
->>>>>>> c5810970
 /**
  * Ungrabs all keys, to be called before re-grabbing the keys because of a
  * mapping_notify event or a configuration file reload
@@ -212,29 +169,6 @@
 }
 
 /*
-<<<<<<< HEAD
- * Get the path of the first configuration file found. Checks the home directory
- * first, then the system directory first, always taking into account the XDG
- * Base Directory Specification ($XDG_CONFIG_HOME, $XDG_CONFIG_DIRS)
- *
- */
-static char *get_config_path() {
-        char *xdg_config_home, *xdg_config_dirs, *config_path;
-
-        /* 1: check the traditional path under the home directory */
-        config_path = resolve_tilde("~/.i3/config");
-        if (path_exists(config_path))
-                return config_path;
-
-        /* 2: check for $XDG_CONFIG_HOME/i3/config */
-        if ((xdg_config_home = getenv("XDG_CONFIG_HOME")) == NULL)
-                xdg_config_home = "~/.config";
-
-        xdg_config_home = resolve_tilde(xdg_config_home);
-        if (asprintf(&config_path, "%s/i3/config", xdg_config_home) == -1)
-                die("asprintf() failed");
-        free(xdg_config_home);
-=======
  * Get the path of the first configuration file found. If override_configpath
  * is specified, that path is returned and saved for further calls. Otherwise,
  * checks the home directory first, then the system directory first, always
@@ -251,41 +185,10 @@
         saved_configpath = override_configpath;
         return sstrdup(saved_configpath);
     }
->>>>>>> c5810970
 
     if (saved_configpath != NULL)
         return sstrdup(saved_configpath);
 
-<<<<<<< HEAD
-        /* 3: check the traditional path under /etc */
-        config_path = SYSCONFDIR "/i3/config";
-        if (path_exists(config_path))
-                return sstrdup(config_path);
-
-        /* 4: check for $XDG_CONFIG_DIRS/i3/config */
-        if ((xdg_config_dirs = getenv("XDG_CONFIG_DIRS")) == NULL)
-                xdg_config_dirs = "/etc/xdg";
-
-        char *buf = sstrdup(xdg_config_dirs);
-        char *tok = strtok(buf, ":");
-        while (tok != NULL) {
-                tok = resolve_tilde(tok);
-                if (asprintf(&config_path, "%s/i3/config", tok) == -1)
-                        die("asprintf() failed");
-                free(tok);
-                if (path_exists(config_path)) {
-                        free(buf);
-                        return config_path;
-                }
-                free(config_path);
-                tok = strtok(NULL, ":");
-        }
-        free(buf);
-
-        die("Unable to find the configuration file (looked at "
-                "~/.i3/config, $XDG_CONFIG_HOME/i3/config, "
-                SYSCONFDIR "i3/config and $XDG_CONFIG_DIRS/i3/config)");
-=======
     /* 1: check the traditional path under the home directory */
     config_path = resolve_tilde("~/.i3/config");
     if (path_exists(config_path))
@@ -332,7 +235,6 @@
     die("Unable to find the configuration file (looked at "
             "~/.i3/config, $XDG_CONFIG_HOME/i3/config, "
             SYSCONFDIR "i3/config and $XDG_CONFIG_DIRS/i3/config)");
->>>>>>> c5810970
 }
 
 /*
@@ -420,11 +322,7 @@
                 x.text = get_colorpixel(ctext); \
         } while (0)
 
-<<<<<<< HEAD
-        config.client.background = get_colorpixel(conn, "#000000");
-=======
         config.client.background = get_colorpixel("#000000");
->>>>>>> c5810970
         INIT_COLOR(config.client.focused, "#4c7899", "#285577", "#ffffff");
         INIT_COLOR(config.client.focused_inactive, "#333333", "#5f676a", "#ffffff");
         INIT_COLOR(config.client.unfocused, "#333333", "#222222", "#888888");
