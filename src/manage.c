--- conflicted
+++ resolved
@@ -319,10 +319,7 @@
             DLOG("Removing match %p from container %p\n", match, nc);
             TAILQ_REMOVE(&(nc->swallow_head), match, matches);
             match_free(match);
-<<<<<<< HEAD
-=======
             FREE(match);
->>>>>>> 0a601a23
         }
     }
 
@@ -578,8 +575,6 @@
         }
     }
 
-<<<<<<< HEAD
-=======
     if (set_focus) {
         DLOG("Checking con = %p for _NET_WM_USER_TIME.\n", nc);
 
@@ -597,7 +592,6 @@
         xcb_discard_reply(conn, wm_user_time_cookie.sequence);
     }
 
->>>>>>> 0a601a23
     /* Defer setting focus after the 'new' event has been sent to ensure the
      * proper window event sequence. */
     if (set_focus && !nc->window->doesnt_accept_focus && nc->mapped) {
