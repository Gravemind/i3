#undef I3__FILE__
#define I3__FILE__ "manage.c"
/*
 * vim:ts=4:sw=4:expandtab
 *
 * i3 - an improved dynamic tiling window manager
 * © 2009-2013 Michael Stapelberg and contributors (see also: LICENSE)
 *
 * manage.c: Initially managing new windows (or existing ones on restart).
 *
 */
#include "all.h"
#include "yajl_utils.h"

#include <yajl/yajl_gen.h>

/*
 * Go through all existing windows (if the window manager is restarted) and manage them
 *
 */
void manage_existing_windows(xcb_window_t root) {
    xcb_query_tree_reply_t *reply;
    int i, len;
    xcb_window_t *children;
    xcb_get_window_attributes_cookie_t *cookies;

    /* Get the tree of windows whose parent is the root window (= all) */
    if ((reply = xcb_query_tree_reply(conn, xcb_query_tree(conn, root), 0)) == NULL)
        return;

    len = xcb_query_tree_children_length(reply);
    cookies = smalloc(len * sizeof(*cookies));

    /* Request the window attributes for every window */
    children = xcb_query_tree_children(reply);
    for (i = 0; i < len; ++i)
        cookies[i] = xcb_get_window_attributes(conn, children[i]);

    /* Call manage_window with the attributes for every window */
    for (i = 0; i < len; ++i)
        manage_window(children[i], cookies[i], true);

    free(reply);
    free(cookies);
}

/*
 * Restores the geometry of each window by reparenting it to the root window
 * at the position of its frame.
 *
 * This is to be called *only* before exiting/restarting i3 because of evil
 * side-effects which are to be expected when continuing to run i3.
 *
 */
void restore_geometry(void) {
    DLOG("Restoring geometry\n");

    Con *con;
    TAILQ_FOREACH(con, &all_cons, all_cons)
    if (con->window) {
        DLOG("Re-adding X11 border of %d px\n", con->border_width);
        con->window_rect.width += (2 * con->border_width);
        con->window_rect.height += (2 * con->border_width);
        xcb_set_window_rect(conn, con->window->id, con->window_rect);
        DLOG("placing window %08x at %d %d\n", con->window->id, con->rect.x, con->rect.y);
        xcb_reparent_window(conn, con->window->id, root,
                            con->rect.x, con->rect.y);
    }

    /* Strictly speaking, this line doesn’t really belong here, but since we
     * are syncing, let’s un-register as a window manager first */
    xcb_change_window_attributes(conn, root, XCB_CW_EVENT_MASK, (uint32_t[]) {XCB_EVENT_MASK_SUBSTRUCTURE_REDIRECT});

    /* Make sure our changes reach the X server, we restart/exit now */
    xcb_aux_sync(conn);
}

/*
 * Do some sanity checks and then reparent the window.
 *
 */
void manage_window(xcb_window_t window, xcb_get_window_attributes_cookie_t cookie,
                   bool needs_to_be_mapped) {
    xcb_drawable_t d = {window};
    xcb_get_geometry_cookie_t geomc;
    xcb_get_geometry_reply_t *geom;
    xcb_get_window_attributes_reply_t *attr = NULL;

    xcb_get_property_cookie_t wm_type_cookie, strut_cookie, state_cookie,
        utf8_title_cookie, title_cookie,
        class_cookie, leader_cookie, transient_cookie,
        role_cookie, startup_id_cookie, wm_hints_cookie,
        wm_normal_hints_cookie, motif_wm_hints_cookie;

    geomc = xcb_get_geometry(conn, d);

    /* Check if the window is mapped (it could be not mapped when intializing and
       calling manage_window() for every window) */
    if ((attr = xcb_get_window_attributes_reply(conn, cookie, 0)) == NULL) {
        DLOG("Could not get attributes\n");
        xcb_discard_reply(conn, geomc.sequence);
        return;
    }

    if (needs_to_be_mapped && attr->map_state != XCB_MAP_STATE_VIEWABLE) {
        xcb_discard_reply(conn, geomc.sequence);
        goto out;
    }

    /* Don’t manage clients with the override_redirect flag */
    if (attr->override_redirect) {
        xcb_discard_reply(conn, geomc.sequence);
        goto out;
    }

    /* Check if the window is already managed */
    if (con_by_window_id(window) != NULL) {
        DLOG("already managed (by con %p)\n", con_by_window_id(window));
        xcb_discard_reply(conn, geomc.sequence);
        goto out;
    }

    /* Get the initial geometry (position, size, …) */
    if ((geom = xcb_get_geometry_reply(conn, geomc, 0)) == NULL) {
        DLOG("could not get geometry\n");
        goto out;
    }

    uint32_t values[1];

    /* Set a temporary event mask for the new window, consisting only of
     * PropertyChange and StructureNotify. We need to be notified of
     * PropertyChanges because the client can change its properties *after* we
     * requested them but *before* we actually reparented it and have set our
     * final event mask.
     * We need StructureNotify because the client may unmap the window before
     * we get to re-parent it.
     * If this request fails, we assume the client has already unmapped the
     * window between the MapRequest and our event mask change. */
    values[0] = XCB_EVENT_MASK_PROPERTY_CHANGE |
                XCB_EVENT_MASK_STRUCTURE_NOTIFY;
    xcb_void_cookie_t event_mask_cookie =
        xcb_change_window_attributes_checked(conn, window, XCB_CW_EVENT_MASK, values);
    if (xcb_request_check(conn, event_mask_cookie) != NULL) {
        LOG("Could not change event mask, the window probably already disappeared.\n");
        goto out;
    }

#define GET_PROPERTY(atom, len) xcb_get_property(conn, false, window, atom, XCB_GET_PROPERTY_TYPE_ANY, 0, len)

    wm_type_cookie = GET_PROPERTY(A__NET_WM_WINDOW_TYPE, UINT32_MAX);
    strut_cookie = GET_PROPERTY(A__NET_WM_STRUT_PARTIAL, UINT32_MAX);
    state_cookie = GET_PROPERTY(A__NET_WM_STATE, UINT32_MAX);
    utf8_title_cookie = GET_PROPERTY(A__NET_WM_NAME, 128);
    leader_cookie = GET_PROPERTY(A_WM_CLIENT_LEADER, UINT32_MAX);
    transient_cookie = GET_PROPERTY(XCB_ATOM_WM_TRANSIENT_FOR, UINT32_MAX);
    title_cookie = GET_PROPERTY(XCB_ATOM_WM_NAME, 128);
    class_cookie = GET_PROPERTY(XCB_ATOM_WM_CLASS, 128);
    role_cookie = GET_PROPERTY(A_WM_WINDOW_ROLE, 128);
    startup_id_cookie = GET_PROPERTY(A__NET_STARTUP_ID, 512);
    wm_hints_cookie = xcb_icccm_get_wm_hints(conn, window);
    wm_normal_hints_cookie = xcb_icccm_get_wm_normal_hints(conn, window);
    motif_wm_hints_cookie = GET_PROPERTY(A__MOTIF_WM_HINTS, 5 * sizeof(uint64_t));

    DLOG("Managing window 0x%08x\n", window);

    i3Window *cwindow = scalloc(sizeof(i3Window));
    cwindow->id = window;
    cwindow->depth = get_visual_depth(attr->visual);

    /* We need to grab the mouse buttons for click to focus */
    xcb_grab_button(conn, false, window, XCB_EVENT_MASK_BUTTON_PRESS,
                    XCB_GRAB_MODE_SYNC, XCB_GRAB_MODE_ASYNC, root, XCB_NONE,
                    1 /* left mouse button */,
                    XCB_BUTTON_MASK_ANY /* don’t filter for any modifiers */);

    xcb_grab_button(conn, false, window, XCB_EVENT_MASK_BUTTON_PRESS,
                    XCB_GRAB_MODE_SYNC, XCB_GRAB_MODE_ASYNC, root, XCB_NONE,
                    2 /* middle mouse button */,
                    XCB_BUTTON_MASK_ANY /* don’t filter for any modifiers */);

    xcb_grab_button(conn, false, window, XCB_EVENT_MASK_BUTTON_PRESS,
                    XCB_GRAB_MODE_SYNC, XCB_GRAB_MODE_ASYNC, root, XCB_NONE,
                    3 /* right mouse button */,
                    XCB_BUTTON_MASK_ANY /* don’t filter for any modifiers */);

    /* update as much information as possible so far (some replies may be NULL) */
    window_update_class(cwindow, xcb_get_property_reply(conn, class_cookie, NULL), true);
    window_update_name_legacy(cwindow, xcb_get_property_reply(conn, title_cookie, NULL), true);
    window_update_name(cwindow, xcb_get_property_reply(conn, utf8_title_cookie, NULL), true);
    window_update_leader(cwindow, xcb_get_property_reply(conn, leader_cookie, NULL));
    window_update_transient_for(cwindow, xcb_get_property_reply(conn, transient_cookie, NULL));
    window_update_strut_partial(cwindow, xcb_get_property_reply(conn, strut_cookie, NULL));
    window_update_role(cwindow, xcb_get_property_reply(conn, role_cookie, NULL), true);
    bool urgency_hint;
    window_update_hints(cwindow, xcb_get_property_reply(conn, wm_hints_cookie, NULL), &urgency_hint);
    border_style_t motif_border_style = BS_NORMAL;
    window_update_motif_hints(cwindow, xcb_get_property_reply(conn, motif_wm_hints_cookie, NULL), &motif_border_style);
    xcb_size_hints_t wm_size_hints;
    if (!xcb_icccm_get_wm_size_hints_reply(conn, wm_normal_hints_cookie, &wm_size_hints, NULL))
        memset(&wm_size_hints, '\0', sizeof(xcb_size_hints_t));
    xcb_get_property_reply_t *type_reply = xcb_get_property_reply(conn, wm_type_cookie, NULL);
    xcb_get_property_reply_t *state_reply = xcb_get_property_reply(conn, state_cookie, NULL);

    xcb_get_property_reply_t *startup_id_reply;
    startup_id_reply = xcb_get_property_reply(conn, startup_id_cookie, NULL);
    char *startup_ws = startup_workspace_for_window(cwindow, startup_id_reply);
    DLOG("startup workspace = %s\n", startup_ws);

    /* check if the window needs WM_TAKE_FOCUS */
    cwindow->needs_take_focus = window_supports_protocol(cwindow->id, A_WM_TAKE_FOCUS);

    /* Where to start searching for a container that swallows the new one? */
    Con *search_at = croot;

    if (xcb_reply_contains_atom(type_reply, A__NET_WM_WINDOW_TYPE_DOCK)) {
        LOG("This window is of type dock\n");
        Output *output = get_output_containing(geom->x, geom->y);
        if (output != NULL) {
            DLOG("Starting search at output %s\n", output->name);
            search_at = output->con;
        }

        /* find out the desired position of this dock window */
        if (cwindow->reserved.top > 0 && cwindow->reserved.bottom == 0) {
            DLOG("Top dock client\n");
            cwindow->dock = W_DOCK_TOP;
        } else if (cwindow->reserved.top == 0 && cwindow->reserved.bottom > 0) {
            DLOG("Bottom dock client\n");
            cwindow->dock = W_DOCK_BOTTOM;
        } else {
            DLOG("Ignoring invalid reserved edges (_NET_WM_STRUT_PARTIAL), using position as fallback:\n");
            if (geom->y < (int16_t)(search_at->rect.height / 2)) {
                DLOG("geom->y = %d < rect.height / 2 = %d, it is a top dock client\n",
                     geom->y, (search_at->rect.height / 2));
                cwindow->dock = W_DOCK_TOP;
            } else {
                DLOG("geom->y = %d >= rect.height / 2 = %d, it is a bottom dock client\n",
                     geom->y, (search_at->rect.height / 2));
                cwindow->dock = W_DOCK_BOTTOM;
            }
        }
    }

    DLOG("Initial geometry: (%d, %d, %d, %d)\n", geom->x, geom->y, geom->width, geom->height);

    Con *nc = NULL;
    Match *match = NULL;
    Assignment *assignment;

    /* TODO: two matches for one container */

    /* See if any container swallows this new window */
    nc = con_for_window(search_at, cwindow, &match);
    if (nc == NULL) {
        /* If not, check if it is assigned to a specific workspace / output */
        if ((assignment = assignment_for(cwindow, A_TO_WORKSPACE | A_TO_OUTPUT))) {
            DLOG("Assignment matches (%p)\n", match);
            if (assignment->type == A_TO_WORKSPACE) {
                Con *assigned_ws = workspace_get(assignment->dest.workspace, NULL);
                nc = con_descend_tiling_focused(assigned_ws);
                DLOG("focused on ws %s: %p / %s\n", assigned_ws->name, nc, nc->name);
                if (nc->type == CT_WORKSPACE)
                    nc = tree_open_con(nc, cwindow);
                else
                    nc = tree_open_con(nc->parent, cwindow);

                /* set the urgency hint on the window if the workspace is not visible */
                if (!workspace_is_visible(assigned_ws))
                    urgency_hint = true;
            }
            /* TODO: handle assignments with type == A_TO_OUTPUT */
        } else if (startup_ws) {
            /* If it’s not assigned, but was started on a specific workspace,
             * we want to open it there */
            DLOG("Using workspace on which this application was started (%s)\n", startup_ws);
            nc = con_descend_tiling_focused(workspace_get(startup_ws, NULL));
            DLOG("focused on ws %s: %p / %s\n", startup_ws, nc, nc->name);
            if (nc->type == CT_WORKSPACE)
                nc = tree_open_con(nc, cwindow);
            else
                nc = tree_open_con(nc->parent, cwindow);
        } else {
            /* If not, insert it at the currently focused position */
            if (focused->type == CT_CON && con_accepts_window(focused)) {
                LOG("using current container, focused = %p, focused->name = %s\n",
                    focused, focused->name);
                nc = focused;
            } else
                nc = tree_open_con(NULL, cwindow);
        }
    } else {
        /* M_BELOW inserts the new window as a child of the one which was
         * matched (e.g. dock areas) */
        if (match != NULL && match->insert_where == M_BELOW) {
            nc = tree_open_con(nc, cwindow);
        }

        /* If M_BELOW is not used, the container is replaced. This happens with
         * "swallows" criteria that are used for stored layouts, in which case
         * we need to remove that criterion, because they should only be valid
         * once. */
        if (match != NULL && match->insert_where != M_BELOW) {
            DLOG("Removing match %p from container %p\n", match, nc);
            TAILQ_REMOVE(&(nc->swallow_head), match, matches);
        }
    }

    DLOG("new container = %p\n", nc);
    if (nc->window != NULL && nc->window != cwindow) {
        if (!restore_kill_placeholder(nc->window->id)) {
            DLOG("Uh?! Container without a placeholder, but with a window, has swallowed this to-be-managed window?!\n");
        }
    }
    nc->window = cwindow;
    x_reinit(nc);

    nc->border_width = geom->border_width;

    char *name;
    sasprintf(&name, "[i3 con] container around %p", cwindow);
    x_set_name(nc, name);
    free(name);

    /* handle fullscreen containers */
    Con *ws = con_get_workspace(nc);
    Con *fs = (ws ? con_get_fullscreen_con(ws, CF_OUTPUT) : NULL);
    if (fs == NULL)
        fs = con_get_fullscreen_con(croot, CF_GLOBAL);

    if (xcb_reply_contains_atom(state_reply, A__NET_WM_STATE_FULLSCREEN)) {
        /* If this window is already fullscreen (after restarting!), skip
         * toggling fullscreen, that would drop it out of fullscreen mode. */
        if (fs != nc)
            con_toggle_fullscreen(nc, CF_OUTPUT);
        fs = NULL;
    }

    bool set_focus = false;

    if (fs == NULL) {
        DLOG("Not in fullscreen mode, focusing\n");
        if (!cwindow->dock) {
            /* Check that the workspace is visible and on the same output as
             * the current focused container. If the window was assigned to an
             * invisible workspace, we should not steal focus. */
            Con *current_output = con_get_output(focused);
            Con *target_output = con_get_output(ws);

            if (workspace_is_visible(ws) && current_output == target_output) {
                if (!match || !match->restart_mode) {
                    set_focus = true;
                } else
                    DLOG("not focusing, matched with restart_mode == true\n");
            } else
                DLOG("workspace not visible, not focusing\n");
        } else
            DLOG("dock, not focusing\n");
    } else {
        DLOG("fs = %p, ws = %p, not focusing\n", fs, ws);
        /* Insert the new container in focus stack *after* the currently
         * focused (fullscreen) con. This way, the new container will be
         * focused after we return from fullscreen mode */
        Con *first = TAILQ_FIRST(&(nc->parent->focus_head));
        if (first != nc) {
            /* We only modify the focus stack if the container is not already
             * the first one. This can happen when existing containers swallow
             * new windows, for example when restarting. */
            TAILQ_REMOVE(&(nc->parent->focus_head), nc, focused);
            TAILQ_INSERT_AFTER(&(nc->parent->focus_head), first, nc, focused);
        }
    }

    /* set floating if necessary */
    bool want_floating = false;
    if (xcb_reply_contains_atom(type_reply, A__NET_WM_WINDOW_TYPE_DIALOG) ||
        xcb_reply_contains_atom(type_reply, A__NET_WM_WINDOW_TYPE_UTILITY) ||
        xcb_reply_contains_atom(type_reply, A__NET_WM_WINDOW_TYPE_TOOLBAR) ||
        xcb_reply_contains_atom(type_reply, A__NET_WM_WINDOW_TYPE_SPLASH) ||
        xcb_reply_contains_atom(state_reply, A__NET_WM_STATE_MODAL) ||
        (wm_size_hints.flags & XCB_ICCCM_SIZE_HINT_P_MAX_SIZE &&
         wm_size_hints.flags & XCB_ICCCM_SIZE_HINT_P_MIN_SIZE &&
         wm_size_hints.min_height == wm_size_hints.max_height &&
         wm_size_hints.min_width == wm_size_hints.max_width)) {
        LOG("This window is a dialog window, setting floating\n");
        want_floating = true;
    }

    FREE(state_reply);
    FREE(type_reply);

    if (cwindow->transient_for != XCB_NONE ||
        (cwindow->leader != XCB_NONE &&
         cwindow->leader != cwindow->id &&
         con_by_window_id(cwindow->leader) != NULL)) {
        LOG("This window is transient for another window, setting floating\n");
        want_floating = true;

        if (config.popup_during_fullscreen == PDF_LEAVE_FULLSCREEN &&
            fs != NULL) {
            LOG("There is a fullscreen window, leaving fullscreen mode\n");
            con_toggle_fullscreen(fs, CF_OUTPUT);
        } else if (config.popup_during_fullscreen == PDF_SMART &&
                   fs != NULL &&
                   fs->window != NULL) {
            i3Window *transient_win = cwindow;
            while (transient_win != NULL &&
                   transient_win->transient_for != XCB_NONE) {
                if (transient_win->transient_for == fs->window->id) {
                    LOG("This floating window belongs to the fullscreen window (popup_during_fullscreen == smart)\n");
                    set_focus = true;
                    break;
                }
                Con *next_transient = con_by_window_id(transient_win->transient_for);
                if (next_transient == NULL)
                    break;
                /* Some clients (e.g. x11-ssh-askpass) actually set
                 * WM_TRANSIENT_FOR to their own window id, so break instead of
                 * looping endlessly. */
                if (transient_win == next_transient->window)
                    break;
                transient_win = next_transient->window;
            }
        }
    }

    /* dock clients cannot be floating, that makes no sense */
    if (cwindow->dock)
        want_floating = false;

    /* Store the requested geometry. The width/height gets raised to at least
     * 75x50 when entering floating mode, which is the minimum size for a
     * window to be useful (smaller windows are usually overlays/toolbars/…
     * which are not managed by the wm anyways). We store the original geometry
     * here because it’s used for dock clients. */
    if (nc->geometry.width == 0)
        nc->geometry = (Rect) {geom->x, geom->y, geom->width, geom->height};

    if (motif_border_style != BS_NORMAL) {
        DLOG("MOTIF_WM_HINTS specifies decorations (border_style = %d)\n", motif_border_style);
        if (want_floating) {
            con_set_border_style(nc, motif_border_style, config.default_floating_border_width);
        } else {
            con_set_border_style(nc, motif_border_style, config.default_border_width);
        }
    }

<<<<<<< HEAD
    if (want_floating) {
        DLOG("geometry = %d x %d\n", nc->geometry.width, nc->geometry.height);
        /* motif hints will be applied only when `new_float` is `normal` or not
         * specified */
        bool automatic_border = (config.default_floating_border != BS_NORMAL &&
                                 motif_border_style == BS_NORMAL);

        floating_enable(nc, automatic_border);
=======
    if (nc->border_style == BS_PIXEL) {
        /* if the border style is BS_PIXEL, explicitly set the border width of
         * the new container */
        nc->current_border_width = (want_floating ? config.default_floating_border_width : config.default_border_width);
>>>>>>> a1f6bfbf
    }

    /* to avoid getting an UnmapNotify event due to reparenting, we temporarily
     * declare no interest in any state change event of this window */
    values[0] = XCB_NONE;
    xcb_change_window_attributes(conn, window, XCB_CW_EVENT_MASK, values);

    xcb_void_cookie_t rcookie = xcb_reparent_window_checked(conn, window, nc->frame, 0, 0);
    if (xcb_request_check(conn, rcookie) != NULL) {
        LOG("Could not reparent the window, aborting\n");
        goto geom_out;
    }

    values[0] = CHILD_EVENT_MASK & ~XCB_EVENT_MASK_ENTER_WINDOW;
    xcb_change_window_attributes(conn, window, XCB_CW_EVENT_MASK, values);
    xcb_flush(conn);

    /* Put the client inside the save set. Upon termination (whether killed or
     * normal exit does not matter) of the window manager, these clients will
     * be correctly reparented to their most closest living ancestor (=
     * cleanup) */
    xcb_change_save_set(conn, XCB_SET_MODE_INSERT, window);

    /* Check if any assignments match */
    run_assignments(cwindow);

    /* 'ws' may be invalid because of the assignments, e.g. when the user uses
     * "move window to workspace 1", but had it assigned to workspace 2. */
    ws = con_get_workspace(nc);

    /* If this window was put onto an invisible workspace (via assignments), we
     * render this workspace. It wouldn’t be rendered in our normal code path
     * because only the visible workspaces get rendered.
     *
     * By rendering the workspace, we assign proper coordinates (read: not
     * width=0, height=0) to the window, which is important for windows who
     * actually use them to position their GUI elements, e.g. rhythmbox. */
    if (ws && !workspace_is_visible(ws)) {
        /* This is a bit hackish: we need to copy the content container’s rect
         * to the workspace, because calling render_con() on the content
         * container would also take the shortcut and not render the invisible
         * workspace at all. However, just calling render_con() on the
         * workspace isn’t enough either — it needs the rect. */
        ws->rect = ws->parent->rect;
        render_con(ws, true);
        /* Disable setting focus, otherwise we’d move focus to an invisible
         * workspace, which we generally prevent (e.g. in
         * con_move_to_workspace). */
        set_focus = false;
    }
    render_con(croot, false);

    /* Send an event about window creation */
    ipc_send_window_event("new", nc);

    /* Defer setting focus after the 'new' event has been sent to ensure the
     * proper window event sequence. */
    if (set_focus && !nc->window->doesnt_accept_focus && nc->mapped) {
        DLOG("Now setting focus.\n");
        con_focus(nc);
    }

    tree_render();

    /* Windows might get managed with the urgency hint already set (Pidgin is
     * known to do that), so check for that and handle the hint accordingly.
     * This code needs to be in this part of manage_window() because the window
     * needs to be on the final workspace first. */
    con_set_urgency(nc, urgency_hint);

geom_out:
    free(geom);
out:
    free(attr);
    return;
}<|MERGE_RESOLUTION|>--- conflicted
+++ resolved
@@ -445,7 +445,6 @@
         }
     }
 
-<<<<<<< HEAD
     if (want_floating) {
         DLOG("geometry = %d x %d\n", nc->geometry.width, nc->geometry.height);
         /* motif hints will be applied only when `new_float` is `normal` or not
@@ -454,12 +453,12 @@
                                  motif_border_style == BS_NORMAL);
 
         floating_enable(nc, automatic_border);
-=======
+    }
+
     if (nc->border_style == BS_PIXEL) {
         /* if the border style is BS_PIXEL, explicitly set the border width of
          * the new container */
         nc->current_border_width = (want_floating ? config.default_floating_border_width : config.default_border_width);
->>>>>>> a1f6bfbf
     }
 
     /* to avoid getting an UnmapNotify event due to reparenting, we temporarily
