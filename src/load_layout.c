/*
 * vim:ts=4:sw=4:expandtab
 *
 * i3 - an improved dynamic tiling window manager
 * © 2009 Michael Stapelberg and contributors (see also: LICENSE)
 *
 * load_layout.c: Restore (parts of) the layout, for example after an inplace
 *                restart.
 *
 */
#include "all.h"

#include <yajl/yajl_common.h>
#include <yajl/yajl_gen.h>
#include <yajl/yajl_parse.h>
#include <yajl/yajl_version.h>

/* TODO: refactor the whole parsing thing */

static char *last_key;
static int incomplete;
static Con *json_node;
static Con *to_focus;
static bool parsing_swallows;
static bool parsing_rect;
static bool parsing_deco_rect;
static bool parsing_window_rect;
static bool parsing_geometry;
static bool parsing_focus;
static bool parsing_marks;
struct Match *current_swallow;
static bool swallow_is_empty;
static int num_marks;
static char **marks;

/* This list is used for reordering the focus stack after parsing the 'focus'
 * array. */
struct focus_mapping {
    int old_id;

    TAILQ_ENTRY(focus_mapping)
    focus_mappings;
};

static TAILQ_HEAD(focus_mappings_head, focus_mapping) focus_mappings =
    TAILQ_HEAD_INITIALIZER(focus_mappings);

static int json_start_map(void *ctx) {
    LOG("start of map, last_key = %s\n", last_key);
    if (parsing_swallows) {
        LOG("creating new swallow\n");
        current_swallow = smalloc(sizeof(Match));
        match_init(current_swallow);
        current_swallow->dock = M_DONTCHECK;
        TAILQ_INSERT_TAIL(&(json_node->swallow_head), current_swallow, matches);
        swallow_is_empty = true;
    } else {
        if (!parsing_rect && !parsing_deco_rect && !parsing_window_rect && !parsing_geometry) {
            if (last_key && strcasecmp(last_key, "floating_nodes") == 0) {
                DLOG("New floating_node\n");
                Con *ws = con_get_workspace(json_node);
                json_node = con_new_skeleton(NULL, NULL);
                json_node->name = NULL;
                json_node->parent = ws;
                DLOG("Parent is workspace = %p\n", ws);
            } else {
                Con *parent = json_node;
                json_node = con_new_skeleton(NULL, NULL);
                json_node->name = NULL;
                json_node->parent = parent;
            }
            /* json_node is incomplete and should be removed if parsing fails */
            incomplete++;
            DLOG("incomplete = %d\n", incomplete);
        }
    }
    return 1;
}

static int json_end_map(void *ctx) {
    LOG("end of map\n");
    if (!parsing_swallows && !parsing_rect && !parsing_deco_rect && !parsing_window_rect && !parsing_geometry) {
        /* Set a few default values to simplify manually crafted layout files. */
        if (json_node->layout == L_DEFAULT) {
            DLOG("Setting layout = L_SPLITH\n");
            json_node->layout = L_SPLITH;
        }

        /* Sanity check: swallow criteria don’t make any sense on a split
         * container. */
        if (con_is_split(json_node) > 0 && !TAILQ_EMPTY(&(json_node->swallow_head))) {
            DLOG("sanity check: removing swallows specification from split container\n");
            while (!TAILQ_EMPTY(&(json_node->swallow_head))) {
                Match *match = TAILQ_FIRST(&(json_node->swallow_head));
                TAILQ_REMOVE(&(json_node->swallow_head), match, matches);
                match_free(match);
                free(match);
            }
        }

        if (json_node->type == CT_WORKSPACE) {
            /* Ensure the workspace has a name. */
            DLOG("Attaching workspace. name = %s\n", json_node->name);
            if (json_node->name == NULL || strcmp(json_node->name, "") == 0) {
                json_node->name = sstrdup("unnamed");
            }

            /* Prevent name clashes when appending a workspace, e.g. when the
             * user tries to restore a workspace called “1” but already has a
             * workspace called “1”. */
            Con *output;
            Con *workspace = NULL;
            TAILQ_FOREACH(output, &(croot->nodes_head), nodes)
            GREP_FIRST(workspace, output_get_content(output), !strcasecmp(child->name, json_node->name));
            char *base = sstrdup(json_node->name);
            int cnt = 1;
            while (workspace != NULL) {
                FREE(json_node->name);
                sasprintf(&(json_node->name), "%s_%d", base, cnt++);
                workspace = NULL;
                TAILQ_FOREACH(output, &(croot->nodes_head), nodes)
                GREP_FIRST(workspace, output_get_content(output), !strcasecmp(child->name, json_node->name));
            }
            free(base);

            /* Set num accordingly so that i3bar will properly sort it. */
            json_node->num = ws_name_to_number(json_node->name);
        }

        // When appending JSON layout files that only contain the workspace
        // _contents_, we might not have an upfront signal that the
        // container we’re currently parsing is a floating container (like
        // the “floating_nodes” key of the workspace container itself).
        // That’s why we make sure the con is attached at the right place
        // in the hierarchy in case it’s floating.
        if (json_node->type == CT_FLOATING_CON) {
            DLOG("fixing parent which currently is %p / %s\n", json_node->parent, json_node->parent->name);
            json_node->parent = con_get_workspace(json_node->parent);

            // Also set a size if none was supplied, otherwise the placeholder
            // window cannot be created as X11 requests with width=0 or
            // height=0 are invalid.
            const Rect zero = {0, 0, 0, 0};
            if (memcmp(&(json_node->rect), &zero, sizeof(Rect)) == 0) {
                DLOG("Geometry not set, combining children\n");
                Con *child;
                TAILQ_FOREACH(child, &(json_node->nodes_head), nodes) {
                    DLOG("child geometry: %d x %d\n", child->geometry.width, child->geometry.height);
                    json_node->rect.width += child->geometry.width;
                    json_node->rect.height = max(json_node->rect.height, child->geometry.height);
                }
            }

            floating_check_size(json_node);
        }

        if (num_marks > 0) {
            for (int i = 0; i < num_marks; i++) {
                con_mark(json_node, marks[i], MM_ADD);
                free(marks[i]);
            }

            free(marks);
            marks = NULL;
            num_marks = 0;
        }

        LOG("attaching\n");
        con_attach(json_node, json_node->parent, true);
        LOG("Creating window\n");
        x_con_init(json_node);
        json_node = json_node->parent;
        incomplete--;
        DLOG("incomplete = %d\n", incomplete);
    }

    if (parsing_swallows && swallow_is_empty) {
        /* We parsed an empty swallow definition. This is an invalid layout
         * definition, hence we reject it. */
        ELOG("Layout file is invalid: found an empty swallow definition.\n");
        return 0;
    }

    parsing_rect = false;
    parsing_deco_rect = false;
    parsing_window_rect = false;
    parsing_geometry = false;
    return 1;
}

static int json_end_array(void *ctx) {
    LOG("end of array\n");
    if (!parsing_swallows && !parsing_focus && !parsing_marks) {
        con_fix_percent(json_node);
    }
    if (parsing_swallows) {
        parsing_swallows = false;
    }
    if (parsing_marks) {
        parsing_marks = false;
    }

    if (parsing_focus) {
        /* Clear the list of focus mappings */
        struct focus_mapping *mapping;
        TAILQ_FOREACH_REVERSE(mapping, &focus_mappings, focus_mappings_head, focus_mappings) {
            LOG("focus (reverse) %d\n", mapping->old_id);
            Con *con;
            TAILQ_FOREACH(con, &(json_node->focus_head), focused) {
                if (con->old_id != mapping->old_id)
                    continue;
                LOG("got it! %p\n", con);
                /* Move this entry to the top of the focus list. */
                TAILQ_REMOVE(&(json_node->focus_head), con, focused);
                TAILQ_INSERT_HEAD(&(json_node->focus_head), con, focused);
                break;
            }
        }
        while (!TAILQ_EMPTY(&focus_mappings)) {
            mapping = TAILQ_FIRST(&focus_mappings);
            TAILQ_REMOVE(&focus_mappings, mapping, focus_mappings);
            free(mapping);
        }
        parsing_focus = false;
    }
    return 1;
}

static int json_key(void *ctx, const unsigned char *val, size_t len) {
    LOG("key: %.*s\n", (int)len, val);
    FREE(last_key);
    last_key = scalloc(len + 1, 1);
    memcpy(last_key, val, len);
    if (strcasecmp(last_key, "swallows") == 0)
        parsing_swallows = true;

    if (strcasecmp(last_key, "rect") == 0)
        parsing_rect = true;

    if (strcasecmp(last_key, "deco_rect") == 0)
        parsing_deco_rect = true;

    if (strcasecmp(last_key, "window_rect") == 0)
        parsing_window_rect = true;

    if (strcasecmp(last_key, "geometry") == 0)
        parsing_geometry = true;

    if (strcasecmp(last_key, "focus") == 0)
        parsing_focus = true;

    if (strcasecmp(last_key, "marks") == 0) {
        num_marks = 0;
        parsing_marks = true;
    }

    return 1;
}

static int json_string(void *ctx, const unsigned char *val, size_t len) {
    LOG("string: %.*s for key %s\n", (int)len, val, last_key);
    if (parsing_swallows) {
        char *sval;
        sasprintf(&sval, "%.*s", len, val);
        if (strcasecmp(last_key, "class") == 0) {
            current_swallow->class = regex_new(sval);
            swallow_is_empty = false;
        } else if (strcasecmp(last_key, "instance") == 0) {
            current_swallow->instance = regex_new(sval);
            swallow_is_empty = false;
        } else if (strcasecmp(last_key, "window_role") == 0) {
            current_swallow->window_role = regex_new(sval);
            swallow_is_empty = false;
        } else if (strcasecmp(last_key, "title") == 0) {
            current_swallow->title = regex_new(sval);
            swallow_is_empty = false;
        } else {
            ELOG("swallow key %s unknown\n", last_key);
        }
        free(sval);
    } else if (parsing_marks) {
        char *mark;
        sasprintf(&mark, "%.*s", (int)len, val);

        marks = srealloc(marks, (++num_marks) * sizeof(char *));
        marks[num_marks - 1] = sstrdup(mark);
    } else {
        if (strcasecmp(last_key, "name") == 0) {
            json_node->name = scalloc(len + 1, 1);
            memcpy(json_node->name, val, len);
        } else if (strcasecmp(last_key, "title_format") == 0) {
            json_node->title_format = scalloc(len + 1, 1);
            memcpy(json_node->title_format, val, len);
        } else if (strcasecmp(last_key, "sticky_group") == 0) {
            json_node->sticky_group = scalloc(len + 1, 1);
            memcpy(json_node->sticky_group, val, len);
            LOG("sticky_group of this container is %s\n", json_node->sticky_group);
        } else if (strcasecmp(last_key, "orientation") == 0) {
            /* Upgrade path from older versions of i3 (doing an inplace restart
             * to a newer version):
             * "orientation" is dumped before "layout". Therefore, we store
             * whether the orientation was horizontal or vertical in the
             * last_split_layout. When we then encounter layout == "default",
             * we will use the last_split_layout as layout instead. */
            char *buf = NULL;
            sasprintf(&buf, "%.*s", (int)len, val);
            if (strcasecmp(buf, "none") == 0 ||
                strcasecmp(buf, "horizontal") == 0)
                json_node->last_split_layout = L_SPLITH;
            else if (strcasecmp(buf, "vertical") == 0)
                json_node->last_split_layout = L_SPLITV;
            else
                LOG("Unhandled orientation: %s\n", buf);
            free(buf);
        } else if (strcasecmp(last_key, "border") == 0) {
            char *buf = NULL;
            sasprintf(&buf, "%.*s", (int)len, val);
            if (strcasecmp(buf, "none") == 0)
                json_node->border_style = BS_NONE;
            else if (strcasecmp(buf, "1pixel") == 0) {
                json_node->border_style = BS_PIXEL;
                json_node->current_border_width = 1;
            } else if (strcasecmp(buf, "pixel") == 0)
                json_node->border_style = BS_PIXEL;
            else if (strcasecmp(buf, "normal") == 0)
                json_node->border_style = BS_NORMAL;
            else
                LOG("Unhandled \"border\": %s\n", buf);
            free(buf);
        } else if (strcasecmp(last_key, "type") == 0) {
            char *buf = NULL;
            sasprintf(&buf, "%.*s", (int)len, val);
            if (strcasecmp(buf, "root") == 0)
                json_node->type = CT_ROOT;
            else if (strcasecmp(buf, "output") == 0)
                json_node->type = CT_OUTPUT;
            else if (strcasecmp(buf, "con") == 0)
                json_node->type = CT_CON;
            else if (strcasecmp(buf, "floating_con") == 0)
                json_node->type = CT_FLOATING_CON;
            else if (strcasecmp(buf, "workspace") == 0)
                json_node->type = CT_WORKSPACE;
            else if (strcasecmp(buf, "dockarea") == 0)
                json_node->type = CT_DOCKAREA;
            else
                LOG("Unhandled \"type\": %s\n", buf);
            free(buf);
        } else if (strcasecmp(last_key, "layout") == 0) {
            char *buf = NULL;
            sasprintf(&buf, "%.*s", (int)len, val);
            if (strcasecmp(buf, "default") == 0)
                /* This set above when we read "orientation". */
                json_node->layout = json_node->last_split_layout;
            else if (strcasecmp(buf, "stacked") == 0)
                json_node->layout = L_STACKED;
            else if (strcasecmp(buf, "tabbed") == 0)
                json_node->layout = L_TABBED;
            else if (strcasecmp(buf, "dockarea") == 0)
                json_node->layout = L_DOCKAREA;
            else if (strcasecmp(buf, "output") == 0)
                json_node->layout = L_OUTPUT;
            else if (strcasecmp(buf, "splith") == 0)
                json_node->layout = L_SPLITH;
            else if (strcasecmp(buf, "splitv") == 0)
                json_node->layout = L_SPLITV;
            else
                LOG("Unhandled \"layout\": %s\n", buf);
            free(buf);
        } else if (strcasecmp(last_key, "workspace_layout") == 0) {
            char *buf = NULL;
            sasprintf(&buf, "%.*s", (int)len, val);
            if (strcasecmp(buf, "default") == 0)
                json_node->workspace_layout = L_DEFAULT;
            else if (strcasecmp(buf, "stacked") == 0)
                json_node->workspace_layout = L_STACKED;
            else if (strcasecmp(buf, "tabbed") == 0)
                json_node->workspace_layout = L_TABBED;
            else
                LOG("Unhandled \"workspace_layout\": %s\n", buf);
            free(buf);
        } else if (strcasecmp(last_key, "last_split_layout") == 0) {
            char *buf = NULL;
            sasprintf(&buf, "%.*s", (int)len, val);
            if (strcasecmp(buf, "splith") == 0)
                json_node->last_split_layout = L_SPLITH;
            else if (strcasecmp(buf, "splitv") == 0)
                json_node->last_split_layout = L_SPLITV;
            else
                LOG("Unhandled \"last_splitlayout\": %s\n", buf);
            free(buf);
        } else if (strcasecmp(last_key, "mark") == 0) {
            DLOG("Found deprecated key \"mark\".\n");

            char *buf = NULL;
            sasprintf(&buf, "%.*s", (int)len, val);

            con_mark(json_node, buf, MM_REPLACE);
        } else if (strcasecmp(last_key, "floating") == 0) {
            char *buf = NULL;
            sasprintf(&buf, "%.*s", (int)len, val);
            if (strcasecmp(buf, "auto_off") == 0)
                json_node->floating = FLOATING_AUTO_OFF;
            else if (strcasecmp(buf, "auto_on") == 0)
                json_node->floating = FLOATING_AUTO_ON;
            else if (strcasecmp(buf, "user_off") == 0)
                json_node->floating = FLOATING_USER_OFF;
            else if (strcasecmp(buf, "user_on") == 0)
                json_node->floating = FLOATING_USER_ON;
            free(buf);
        } else if (strcasecmp(last_key, "scratchpad_state") == 0) {
            char *buf = NULL;
            sasprintf(&buf, "%.*s", (int)len, val);
            if (strcasecmp(buf, "none") == 0)
                json_node->scratchpad_state = SCRATCHPAD_NONE;
            else if (strcasecmp(buf, "fresh") == 0)
                json_node->scratchpad_state = SCRATCHPAD_FRESH;
            else if (strcasecmp(buf, "changed") == 0)
                json_node->scratchpad_state = SCRATCHPAD_CHANGED;
            free(buf);
        }
    }
    return 1;
}

static int json_int(void *ctx, long long val) {
    LOG("int %lld for key %s\n", val, last_key);
    /* For backwards compatibility with i3 < 4.8 */
    if (strcasecmp(last_key, "type") == 0)
        json_node->type = val;

    if (strcasecmp(last_key, "fullscreen_mode") == 0)
        json_node->fullscreen_mode = val;

    if (strcasecmp(last_key, "num") == 0)
        json_node->num = val;

    if (strcasecmp(last_key, "current_border_width") == 0)
        json_node->current_border_width = val;

    if (strcasecmp(last_key, "depth") == 0)
        json_node->depth = val;

    if (!parsing_swallows && strcasecmp(last_key, "id") == 0)
        json_node->old_id = val;

    if (parsing_focus) {
        struct focus_mapping *focus_mapping = scalloc(1, sizeof(struct focus_mapping));
        focus_mapping->old_id = val;
        TAILQ_INSERT_TAIL(&focus_mappings, focus_mapping, focus_mappings);
    }

    if (parsing_rect || parsing_window_rect || parsing_geometry) {
        Rect *r;
        if (parsing_rect)
            r = &(json_node->rect);
        else if (parsing_window_rect)
            r = &(json_node->window_rect);
        else
            r = &(json_node->geometry);
        if (strcasecmp(last_key, "x") == 0)
            r->x = val;
        else if (strcasecmp(last_key, "y") == 0)
            r->y = val;
        else if (strcasecmp(last_key, "width") == 0)
            r->width = val;
        else if (strcasecmp(last_key, "height") == 0)
            r->height = val;
        else
            ELOG("WARNING: unknown key %s in rect\n", last_key);
        DLOG("rect now: (%d, %d, %d, %d)\n",
             r->x, r->y, r->width, r->height);
    }
    if (parsing_swallows) {
        if (strcasecmp(last_key, "id") == 0) {
            current_swallow->id = val;
            swallow_is_empty = false;
        }
        if (strcasecmp(last_key, "dock") == 0) {
            current_swallow->dock = val;
            swallow_is_empty = false;
        }
        if (strcasecmp(last_key, "insert_where") == 0) {
            current_swallow->insert_where = val;
            swallow_is_empty = false;
        }
    }

    return 1;
}

static int json_bool(void *ctx, int val) {
    LOG("bool %d for key %s\n", val, last_key);
    if (strcasecmp(last_key, "focused") == 0 && val) {
        to_focus = json_node;
    }

    if (strcasecmp(last_key, "sticky") == 0)
        json_node->sticky = val;

    if (parsing_swallows) {
        if (strcasecmp(last_key, "restart_mode") == 0) {
            current_swallow->restart_mode = val;
            swallow_is_empty = false;
        }
    }

    return 1;
}

static int json_double(void *ctx, double val) {
    LOG("double %f for key %s\n", val, last_key);
    if (strcasecmp(last_key, "percent") == 0) {
        json_node->percent = val;
    }
    return 1;
}

static json_content_t content_result;
static int content_level;

static int json_determine_content_deeper(void *ctx) {
    content_level++;
    return 1;
}

static int json_determine_content_shallower(void *ctx) {
    content_level--;
    return 1;
}

static int json_determine_content_string(void *ctx, const unsigned char *val, size_t len) {
    if (strcasecmp(last_key, "type") != 0 || content_level > 1)
        return 1;

    DLOG("string = %.*s, last_key = %s\n", (int)len, val, last_key);
    if (strncasecmp((const char *)val, "workspace", len) == 0)
        content_result = JSON_CONTENT_WORKSPACE;
    return 0;
}

/*
 * Returns true if the provided JSON could be parsed by yajl.
 *
 */
bool json_validate(const char *buf, const size_t len) {
    bool valid = true;
    yajl_handle hand = yajl_alloc(NULL, NULL, NULL);
    /* Allowing comments allows for more user-friendly layout files. */
    yajl_config(hand, yajl_allow_comments, true);
    /* Allow multiple values, i.e. multiple nodes to attach */
    yajl_config(hand, yajl_allow_multiple_values, true);

    setlocale(LC_NUMERIC, "C");
    if (yajl_parse(hand, (const unsigned char *)buf, len) != yajl_status_ok) {
        unsigned char *str = yajl_get_error(hand, 1, (const unsigned char *)buf, len);
        ELOG("JSON parsing error: %s\n", str);
        yajl_free_error(hand, str);
        valid = false;
    }
    setlocale(LC_NUMERIC, "");

    yajl_complete_parse(hand);
    yajl_free(hand);

    return valid;
}

/* Parses the given JSON file until it encounters the first “type” property to
 * determine whether the file contains workspaces or regular containers, which
 * is important to know when deciding where (and how) to append the contents.
 * */
json_content_t json_determine_content(const char *buf, const size_t len) {
    // We default to JSON_CONTENT_CON because it is legal to not include
    // “"type": "con"” in the JSON files for better readability.
    content_result = JSON_CONTENT_CON;
    content_level = 0;
    static yajl_callbacks callbacks = {
        .yajl_string = json_determine_content_string,
        .yajl_map_key = json_key,
        .yajl_start_array = json_determine_content_deeper,
        .yajl_start_map = json_determine_content_deeper,
        .yajl_end_map = json_determine_content_shallower,
        .yajl_end_array = json_determine_content_shallower,
    };
    yajl_handle hand = yajl_alloc(&callbacks, NULL, NULL);
    /* Allowing comments allows for more user-friendly layout files. */
    yajl_config(hand, yajl_allow_comments, true);
    /* Allow multiple values, i.e. multiple nodes to attach */
    yajl_config(hand, yajl_allow_multiple_values, true);
    setlocale(LC_NUMERIC, "C");
    const yajl_status stat = yajl_parse(hand, (const unsigned char *)buf, len);
    if (stat != yajl_status_ok && stat != yajl_status_client_canceled) {
        unsigned char *str = yajl_get_error(hand, 1, (const unsigned char *)buf, len);
        ELOG("JSON parsing error: %s\n", str);
        yajl_free_error(hand, str);
    }

    setlocale(LC_NUMERIC, "");
    yajl_complete_parse(hand);
    yajl_free(hand);

    return content_result;
}

void tree_append_json(Con *con, const char *buf, const size_t len, char **errormsg) {
    static yajl_callbacks callbacks = {
        .yajl_boolean = json_bool,
        .yajl_integer = json_int,
        .yajl_double = json_double,
        .yajl_string = json_string,
        .yajl_start_map = json_start_map,
        .yajl_map_key = json_key,
        .yajl_end_map = json_end_map,
        .yajl_end_array = json_end_array,
    };
    yajl_handle hand = yajl_alloc(&callbacks, NULL, NULL);
    /* Allowing comments allows for more user-friendly layout files. */
    yajl_config(hand, yajl_allow_comments, true);
    /* Allow multiple values, i.e. multiple nodes to attach */
    yajl_config(hand, yajl_allow_multiple_values, true);
    json_node = con;
    to_focus = NULL;
    incomplete = 0;
    parsing_swallows = false;
    parsing_rect = false;
    parsing_deco_rect = false;
    parsing_window_rect = false;
    parsing_geometry = false;
    parsing_focus = false;
    parsing_marks = false;
    setlocale(LC_NUMERIC, "C");
    const yajl_status stat = yajl_parse(hand, (const unsigned char *)buf, len);
    if (stat != yajl_status_ok) {
        unsigned char *str = yajl_get_error(hand, 1, (const unsigned char *)buf, len);
        ELOG("JSON parsing error: %s\n", str);
        if (errormsg != NULL)
            *errormsg = sstrdup((const char *)str);
        yajl_free_error(hand, str);
        while (incomplete-- > 0) {
            Con *parent = json_node->parent;
            DLOG("freeing incomplete container %p\n", json_node);
            con_free(json_node);
            json_node = parent;
        }
    }

    /* In case not all containers were restored, we need to fix the
     * percentages, otherwise i3 will crash immediately when rendering the
     * next time. */
    con_fix_percent(con);

    setlocale(LC_NUMERIC, "");
    yajl_complete_parse(hand);
    yajl_free(hand);

    if (to_focus) {
<<<<<<< HEAD
        con_focus(to_focus);
=======
        con_activate(to_focus);
>>>>>>> b9652950
    }
}<|MERGE_RESOLUTION|>--- conflicted
+++ resolved
@@ -654,10 +654,6 @@
     yajl_free(hand);
 
     if (to_focus) {
-<<<<<<< HEAD
-        con_focus(to_focus);
-=======
         con_activate(to_focus);
->>>>>>> b9652950
     }
 }