--- conflicted
+++ resolved
@@ -27,10 +27,7 @@
 #include "client.h"
 #include "floating.h"
 #include "handlers.h"
-<<<<<<< HEAD
-=======
 #include "workspace.h"
->>>>>>> 66553079
 
 /*
  * Updates *destination with new_value and returns true if it was changed or false
@@ -155,13 +152,9 @@
          */
 
         /* Draw a rectangle in background color around the window */
-<<<<<<< HEAD
-        if (client->borderless)
-=======
         if (client->borderless && (client->container == NULL ||
             (client->container->mode != MODE_STACK &&
              client->container->mode != MODE_TABBED)))
->>>>>>> 66553079
                 xcb_change_gc_single(conn, gc, XCB_GC_FOREGROUND, get_colorpixel(conn, "#000000"));
         else xcb_change_gc_single(conn, gc, XCB_GC_FOREGROUND, color->background);
 
