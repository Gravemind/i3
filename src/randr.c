--- conflicted
+++ resolved
@@ -924,11 +924,7 @@
             continue;
 
         DLOG("Focusing primary output %s\n", output_primary_name(output));
-<<<<<<< HEAD
-        con_focus(con_descend_focused(output->con));
-=======
         con_activate(con_descend_focused(output->con));
->>>>>>> b9652950
     }
 
     /* render_layout flushes */
