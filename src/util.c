--- conflicted
+++ resolved
@@ -500,11 +500,7 @@
     size_t n = fread(*buf, 1, stbuf.st_size, f);
     fclose(f);
     if ((ssize_t)n != stbuf.st_size) {
-<<<<<<< HEAD
-        ELOG("File \"%s\" could not be read entirely: got %zd, want %zd\n", path, n, stbuf.st_size);
-=======
         ELOG("File \"%s\" could not be read entirely: got %zd, want %" PRIi64 "\n", path, n, (int64_t)stbuf.st_size);
->>>>>>> b9652950
         free(*buf);
         *buf = NULL;
         return -1;
