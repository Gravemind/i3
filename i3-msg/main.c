--- conflicted
+++ resolved
@@ -204,11 +204,7 @@
                 message_type = I3_IPC_MESSAGE_TYPE_SEND_TICK;
             } else {
                 printf("Unknown message type\n");
-<<<<<<< HEAD
-                printf("Known types: run_command, get_workspaces, get_outputs, get_tree, get_marks, get_bar_config, get_binding_modes, get_version, get_config\n");
-=======
                 printf("Known types: run_command, get_workspaces, get_outputs, get_tree, get_marks, get_bar_config, get_binding_modes, get_version, get_config, send_tick\n");
->>>>>>> b9652950
                 exit(EXIT_FAILURE);
             }
         } else if (o == 'q') {
